--- conflicted
+++ resolved
@@ -883,11 +883,7 @@
 @time eeg_benchmark(1);
 @time eeg_benchmark(1);
 
-<<<<<<< HEAD
-# workstation:  4.187989 seconds (8.47 M allocations: 24.189 GiB, 10.54% gc time)
+# workstation:  3.446309 seconds (8.46 M allocations: 24.189 GiB, 14.77% gc time)
 # laptop:       4.610091 seconds (8.32 M allocations: 24.176 GiB, 8.22% gc time)
-=======
-# workstation:  3.446309 seconds (8.46 M allocations: 24.189 GiB, 14.77% gc time)
-# laptop:       5.355243 seconds (8.28 M allocations: 24.174 GiB, 18.80% gc time)
->>>>>>> 6515cf10
+
 ```