--- conflicted
+++ resolved
@@ -42,22 +42,14 @@
 replace_channel!(e10_tmp, ch=1, s=zeros(1, epoch_len(e10), nepochs(e10)));
 @test e10_tmp.data[1, :, :] == zeros(epoch_len(e10), nepochs(e10))
 
-<<<<<<< HEAD
-@info "Test 5/30: add_label()"
-=======
 @info "Test 5/$ntests: add_labels()"
->>>>>>> eca47268
 l = string.(1:24)
 e10_tmp = add_label(e10, clabels=l)
 @test labels(e10_tmp) == l
 add_labels!(e10_tmp, clabels=l)
 @test labels(e10_tmp) == l
 
-<<<<<<< HEAD
-@info "Test 6/30: add_label()"
-=======
 @info "Test 6/$ntests: delete_channel()"
->>>>>>> eca47268
 e10_tmp = delete_channel(e10, ch=1)
 @test nchannels(e10_tmp) == 23
 delete_channel!(e10_tmp, ch=1)
