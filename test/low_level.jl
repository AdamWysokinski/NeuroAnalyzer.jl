--- conflicted
+++ resolved
@@ -96,11 +96,8 @@
 @test s_tkeo(ones(5)) == [1.0, 0.0, 0.0, 0.0, 1.0]
 @test length(s_wspectrogram(rand(100), fs=10, frq_lim=(1, 5), frq_n=10)) == 4
 @test length(s_wspectrum(rand(100), fs=10, frq_lim=(1, 5), frq_n=10)) == 2
-<<<<<<< HEAD
+@test length(s_cmp(ones(10,10,10), zeros(10,10,10))) == 2
 @test length(s_fcoherence(ones(2, 10), fs=1)) == 2
 @test length(s2_fcoherence(ones(10), ones(10), fs=1)) == 2
-=======
-@test length(s_cmp(ones(10,10,10), zeros(10,10,10))) == 2
->>>>>>> b4a7326a
 
 true