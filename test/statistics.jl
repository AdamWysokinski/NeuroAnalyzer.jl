using NeuroAnalyzer
using Test
using DataFrames
using GLM

@info "test 1/60: hildebrand_rule()"
@test NeuroAnalyzer.hildebrand_rule([1, 2, 3]) == 0.0

@info "test 2/60: jaccard_similarity()"
@test NeuroAnalyzer.jaccard_similarity(ones(3), zeros(3)) == 0.0

@info "test 3/60: z_score()"
@test NeuroAnalyzer.z_score([1, 2, 3]) == [-1.0, 0.0, 1.0]

@info "test 4/60: z_score()"
@test round(NeuroAnalyzer.k_categories(10)[1]) == 3.0

@info "test 5/60: effsize()"
@test NeuroAnalyzer.effsize([1,2,3], [2,3,4]) == (cohen = 1.0, hedges = 1.0)

@info "test 6/60: infcrit()"
x = 1:10
y = 1:10
df = DataFrame(:x=>x, :y=>y)
m = GLM.lm(@formula(y ~ x), df)
aic, bic = NeuroAnalyzer.infcrit(m)
@test aic == 2.0
@test bic == 2.302585092994046

@info "test 7/60: outlier_detect()"
@test NeuroAnalyzer.grubbs([1, 2, 3, 4, 5]) == false
@test NeuroAnalyzer.outlier_detect(ones(10)) == zeros(10)

@info "test 8/60: seg_mean()"
@test NeuroAnalyzer.seg_mean(ones(5,5,5)) == ones(5)

@info "test 9/60: seg_mean()"
@test NeuroAnalyzer.seg_mean(ones(5,5,5), ones(5, 5, 5)) == (seg1=ones(5), seg2=ones(5))

@info "test 10/60: cmp_test()"
_, _, _, df, _ = NeuroAnalyzer.cmp_test(ones(5), zeros(5), paired=true, type=:p)
@test df == 4
_, p1, p2 = NeuroAnalyzer.cmp_test(ones(1000), zeros(1000), paired=false, type=:perm)
@test p1 == 0.0
@test p2 == 0.0

@info "test 11/60: cor_test()"
_, _, _, _, df, _ = NeuroAnalyzer.cor_test(ones(5), zeros(5))
@test df == 8

@info "test 12/60: binom_prob()"
@test round(NeuroAnalyzer.binom_prob(0.5, 6, 10), digits=2) == 0.21

@info "test 13/60: binom_stat()"
@test NeuroAnalyzer.binom_stat(1.0, 10) == (m = 10.0, s = 0.0)

@info "test 14/60: cvar_mean()"
@test NeuroAnalyzer.cvar_mean(ones(10)) == 0.0

@info "test 15/60: cvar_median()"
@test NeuroAnalyzer.cvar_median(ones(10)) == 0.0

@info "test 16/60: cvar()"
@test NeuroAnalyzer.cvar(0.1, 2.0) == 5.0

@info "test 17/60: meang()"
@test NeuroAnalyzer.meang(ones(5)) == 1.0

@info "test 18/60: meanh()"
@test NeuroAnalyzer.meanh(ones(5)) == 1.0

@info "test 19/60: meanw()"
@test NeuroAnalyzer.meanw(ones(5), [1,2,3,4,5]) == 1.0

@info "test 20/60: effsize()"
@test NeuroAnalyzer.effsize(0.5, 0.5) == 0.0

@info "test 21/60: moe()"
@test NeuroAnalyzer.moe(100) == 0.1

@info "test 22/60: rng()"
@test NeuroAnalyzer.rng(1:5) == 4

@info "test 23/60: se()"
@test NeuroAnalyzer.se(ones(5)) == 0.0

@info "test 24/60: pred_int()"
@test NeuroAnalyzer.pred_int(2) == 15.56

@info "test 25/60: sem_diff()"
@test NeuroAnalyzer.sem_diff(ones(5), zeros(5)) == 0.0

@info "test 26/60: prank()"
@test NeuroAnalyzer.round.(prank([1,2,3]), digits=1) == [0.0, 0.1, 0.2]

@info "test 27/60: linreg()"
_, _, c, _, _, _, _ = NeuroAnalyzer.linreg(ones(100), zeros(100))
@test c == [0.0, 0.0]

@info "test 28/60: dprime()"
@test NeuroAnalyzer.dprime(0.5, 0.5) == (dprime=0.0, rb=-0.0)

@info "test 29/60: norminv()"
@test NeuroAnalyzer.norminv(0.5) == 0.0

@info "test 30/60: dranks()"
@test NeuroAnalyzer.dranks(1:4) == [1, 2, 3, 3]

@info "test 31/60: res_norm()"
@test NeuroAnalyzer.res_norm(ones(2))[2] == [0.5]

@info "test 32/60: mcc()"
@test NeuroAnalyzer.mcc(tp=90, tn=90, fp=10, fn=10) == 0.8

@info "test 33/60: meanc()"
@test NeuroAnalyzer.meanc([10, 350]) == 0.0
@test round(NeuroAnalyzer.meanc([0.17453292519943295, 6.1086523819801535], rad=true)) == 0.0

@info "test 34/60: summary()"
@test NeuroAnalyzer.summary(ones(10)) == (mm = 1.0, s = 0.0, me = 1.0, mo = 1.0)
@test NeuroAnalyzer.summary(ones(10), ones(10)) == (mm1 = 1.0, mm2 = 1.0, s1 = 0.0, s2 = 0.0, me1 = 1.0, me2 = 1.0, mo1 = 1.0, mo2 = 1.0)

@info "test 35/60: ci_median()"
@test ci_median(collect(1:100)) == (41, 60)

@info "test 36/60: ci_r()"
@test ci_r(r=0.3, n=50) == (0.02, 0.53)
@test ci_r(ones(10), zeros(10)) == (0.01, 0.64)

@info "test 37/60: ci2z()"
@test ci2z(0.95) == 1.9599639845400576

@info "test 38/60: r_test()"
@test r_test(r1=0.3, r2=0.6, n1=50, n2=50) == -1.8566613853904539

@info "test 39/60: slope()"
@test slope((0, 0), (1, 1)) == 1.0

@info "test 40/60: distance()"
@test distance((0, 0), (1, 1)) == 1.4142135623730951

@info "test 41/60: friedman()"
m = [1 4 7; 2 5 8; 3 6 9]
@test friedman(m) == (f = 6.0, k = 1.0, p = 0.04978706836786394)

@info "test 42/60: count_thresh()"
m = [1 4 7; 2 5 8; 3 6 9]
@test count_thresh(m, t=4, t_type=:eq) == (x_t = [0 1 0; 0 0 0; 0 0 0], n = 1)
@test count_thresh(m, t=4, t_type=:g) == (x_t = [0 0 1; 0 1 1; 0 1 1], n = 5)
@test count_thresh(m, t=4, t_type=:geq) == (x_t = [0 1 1; 0 1 1; 0 1 1], n = 6)
@test count_thresh(m, t=4, t_type=:l) == (x_t = [1 0 0; 1 0 0; 1 0 0], n = 3)
@test count_thresh(m, t=4, t_type=:leq) == (x_t = [1 1 0; 1 0 0; 1 0 0], n = 4)

@info "test 43/60: crit_z()"
@test crit_z(1 - 0.05 / 2) == 1.9599639845400576

@info "test 44/60: size_c2g()"
@test size_c2g(m1=100, s1=10, m2=120) == (n1 = 4, n2 = 4)
@test size_c2g(m1=100, s1=10, m2=120, r=2) == (n1 = 3, n2 = 6)

@info "test 45/60: size_c1g()"
@test size_c1g(m0=100, s0=10, m1=120) == 2

@info "test 46/60: size_p2g()"
@test size_p2g(p1=0.40, p2=0.50) == (n1 = 387, n2 = 387)

@info "test 47/60: size_p1g()"
@test size_p1g(p0=0.40, p1=0.50) == 191

@info "test 48/60: power_c2g()"
@test power_c2g(m1=100, s1=10, n1=40, m2=101, s2=10, n2=40) == 0.06517153743820353

@info "test 49/60: power_c1g()"
@test power_c1g(m0=100, s0=10, m1=101, n1=40) == 0.09217027287864314

@info "test 50/60: power_p2g()"
@test power_p2g(p1=0.10, p2=0.20, n1=15, n2=25) == 0.11073439642784569

@info "test 51/60: power_p1g()"
@test power_p1g(p0=0.10, p1=0.20, n1=15) == 0.3079297312284095

@info "test 52/60: z2pow()"
@test z2pow(0.44) == 0.6700314463394064

@info "test 53/60: size_c1diff()"
@test size_c1diff(s0=20, s1=10) == 128

@info "test 54/60: size_p1diff()"
@test size_p1diff(p0=0.12, p1=0.09) == 7352

@info "test 55/60: bootstrap_ci()"
x = rand(10, 100)
s1, s2, s3 = bootstrap_ci(x)
@test length(s1) == 10
@test length(s2) == 10
@test length(s3) == 10

@info "test 56/60: bootstrap_stat()"
x = rand(10, 100)
s = bootstrap_stat(x, f="abs(maximum(OBJ))")
@test length(s) == 3000

@info "test 57/60: seg_extract()"
x = ones(100, 100)
@test seg_extract(x, (10, 10, 20, 20)) == ones(11, 11)
@test seg_extract(x, (10, 10, 20, 20), v=true) == ones(11 * 11)
@test seg_extract(x, (10, 10, 20, 20), c=true) == ones(496)

@info "test 58/60: f1()"
@test NeuroAnalyzer.f1(tp=90, tn=90, fp=10, fn=10) == (f1 = 0.9, p = 0.9, r = 0.9)

@info "test 59/60: mscr()"
@test NeuroAnalyzer.mscr(tp=90, tn=90, fp=10, fn=10) == (mr = 0.1, acc = 0.9)

<<<<<<< HEAD
=======
@info "test 60/60: var_test()"
f, p = NeuroAnalyzer.vartest(e10)
@test size(f) == (23, 23, 10)
@test size(p) == (23, 23, 10)
f, p = NeuroAnalyzer.vartest(e10, e10)
@test size(f) == (23, 23, 10)
@test size(p) == (23, 23, 10)



>>>>>>> 87d37c93
true<|MERGE_RESOLUTION|>--- conflicted
+++ resolved
@@ -212,8 +212,6 @@
 @info "test 59/60: mscr()"
 @test NeuroAnalyzer.mscr(tp=90, tn=90, fp=10, fn=10) == (mr = 0.1, acc = 0.9)
 
-<<<<<<< HEAD
-=======
 @info "test 60/60: var_test()"
 f, p = NeuroAnalyzer.vartest(e10)
 @test size(f) == (23, 23, 10)
@@ -224,5 +222,4 @@
 
 
 
->>>>>>> 87d37c93
 true