using NeuroAnalyzer
using Test
using DataFrames
using GLM

@info "Test 1/63: hildebrand_rule()"
@test NeuroAnalyzer.hildebrand_rule([1, 2, 3]) == 0.0

@info "Test 2/63: jaccard_similarity()"
@test NeuroAnalyzer.jaccard_similarity(ones(3), zeros(3)) == 0.0

@info "Test 3/63: z_score()"
@test NeuroAnalyzer.z_score([1, 2, 3]) == [-1.0, 0.0, 1.0]

@info "Test 4/63: k_categories()"
@test round(NeuroAnalyzer.k_categories(10)[1]) == 3.0

@info "Test 5/63: effsize()"
@test NeuroAnalyzer.effsize([1,2,3], [2,3,4]) == (cohen = 1.0, hedges = 1.0)

@info "Test 6/63: infcrit()"
x = 1:10
y = 1:10
df = DataFrame(:x=>x, :y=>y)
m = GLM.lm(@formula(y ~ x), df)
aic, bic = NeuroAnalyzer.infcrit(m)
@test aic == 2.0
@test bic == 2.302585092994046

@info "Test 7/63: outlier_detect()"
@test !NeuroAnalyzer.grubbs([1, 2, 3, 4, 5])
@test NeuroAnalyzer.outlier_detect(ones(10)) == zeros(10)

@info "Test 8/63: seg_mean()"
@test NeuroAnalyzer.seg_mean(ones(5,5,5)) == ones(5)

@info "Test 9/63: seg_mean()"
@test NeuroAnalyzer.seg_mean(ones(5,5,5), ones(5, 5, 5)) == (seg1=ones(5), seg2=ones(5))

@info "Test 10/63: cmp_test()"
_, _, _, df, _ = NeuroAnalyzer.cmp_test(ones(5), zeros(5), paired=true, type=:p)
@test df == 4
_, p1, p2 = NeuroAnalyzer.cmp_test(ones(1000), zeros(1000), paired=false, type=:perm)
@test p1 == 0.0
@test p2 == 0.0

@info "Test 11/63: cor_test()"
_, _, _, _, df, _ = NeuroAnalyzer.cor_test(ones(5), zeros(5))
@test df == 8

@info "Test 12/63: binom_prob()"
@test round(NeuroAnalyzer.binom_prob(0.5, 6, 10), digits=2) == 0.21

@info "Test 13/63: binom_stat()"
@test NeuroAnalyzer.binom_stat(1.0, 10) == (m = 10.0, s = 0.0)

@info "Test 14/63: cvar_mean()"
@test NeuroAnalyzer.cvar_mean(ones(10)) == 0.0

@info "Test 15/63: cvar_median()"
@test NeuroAnalyzer.cvar_median(ones(10)) == 0.0

@info "Test 16/63: cvar()"
@test NeuroAnalyzer.cvar(0.1, 2.0) == 5.0

@info "Test 17/63: meang()"
@test NeuroAnalyzer.meang(ones(5)) == 1.0

@info "Test 18/63: meanh()"
@test NeuroAnalyzer.meanh(ones(5)) == 1.0

@info "Test 19/63: meanw()"
@test NeuroAnalyzer.meanw(ones(5), [1,2,3,4,5]) == 1.0

@info "Test 20/63: effsize()"
@test NeuroAnalyzer.effsize(0.5, 0.5) == 0.0

@info "Test 21/63: moe()"
@test NeuroAnalyzer.moe(100) == 0.1

@info "Test 22/63: rng()"
@test NeuroAnalyzer.rng(1:5) == 4

@info "Test 23/63: se()"
@test NeuroAnalyzer.se(ones(5)) == 0.0

@info "Test 24/63: pred_int()"
@test NeuroAnalyzer.pred_int(2) == 15.56

@info "Test 25/63: sem_diff()"
@test NeuroAnalyzer.sem_diff(ones(5), zeros(5)) == 0.0

@info "Test 26/63: prank()"
@test NeuroAnalyzer.round.(prank([1,2,3]), digits=1) == [0.0, 0.1, 0.2]

@info "Test 27/63: linreg()"
_, _, c, _, _, _, _ = NeuroAnalyzer.linreg(ones(100), zeros(100))
@test c == [0.0, 0.0]

@info "Test 28/63: dprime()"
@test NeuroAnalyzer.dprime(0.5, 0.5) == (dprime=0.0, rb=-0.0)

@info "Test 29/63: norminv()"
@test NeuroAnalyzer.norminv(0.5) == 0.0

@info "Test 30/63: dranks()"
@test NeuroAnalyzer.dranks(1:4) == [1, 2, 3, 3]

@info "Test 31/63: res_norm()"
@test NeuroAnalyzer.res_norm(ones(2))[2] == [0.5]

@info "Test 32/63: mcc()"
@test NeuroAnalyzer.mcc(tp=90, tn=90, fp=10, fn=10) == 0.8

@info "Test 33/63: meanc()"
@test NeuroAnalyzer.meanc([10, 350]) == 0.0
@test round(NeuroAnalyzer.meanc([0.17453292519943295, 6.1086523819801535], rad=true)) == 0.0

@info "Test 34/63: summary()"
@test NeuroAnalyzer.summary(ones(10)) == (mm = 1.0, s = 0.0, me = 1.0, mo = 1.0)
@test NeuroAnalyzer.summary(ones(10), ones(10)) == (mm1 = 1.0, mm2 = 1.0, s1 = 0.0, s2 = 0.0, me1 = 1.0, me2 = 1.0, mo1 = 1.0, mo2 = 1.0)

@info "Test 35/63: ci_median()"
@test ci_median(collect(1:100)) == (41, 60)

@info "Test 36/63: ci_r()"
@test ci_r(r=0.3, n=50) == (0.02, 0.53)
@test ci_r(ones(10), zeros(10)) == (0.01, 0.64)

@info "Test 37/63: crit_z()"
@test crit_z(0.95) == 1.9599639845400576

@info "Test 38/63: r_test()"
@test r_test(r1=0.3, r2=0.6, n1=50, n2=50) == -1.8566613853904539

@info "Test 39/63: slope()"
@test slope((0, 0), (1, 1)) == 1.0

@info "Test 40/63: distance()"
@test distance((0, 0), (1, 1)) == 1.4142135623730951

@info "Test 41/63: friedman()"
m = [1 4 7; 2 5 8; 3 6 9]
@test friedman(m) == (f = 6.0, k = 1.0, p = 0.04978706836786394)

@info "Test 42/63: count_thresh()"
m = [1 4 7; 2 5 8; 3 6 9]
@test count_thresh(m, t=4, t_type=:eq) == (x_t = [0 1 0; 0 0 0; 0 0 0], n = 1)
@test count_thresh(m, t=4, t_type=:g) == (x_t = [0 0 1; 0 1 1; 0 1 1], n = 5)
@test count_thresh(m, t=4, t_type=:geq) == (x_t = [0 1 1; 0 1 1; 0 1 1], n = 6)
@test count_thresh(m, t=4, t_type=:l) == (x_t = [1 0 0; 1 0 0; 1 0 0], n = 3)
@test count_thresh(m, t=4, t_type=:leq) == (x_t = [1 1 0; 1 0 0; 1 0 0], n = 4)

<<<<<<< HEAD
@info "Test 43/62: crit_t()"
@test crit_t(20, 0.05) == 1.7247182429207868
@test crit_t(20, 0.05, twosided=true) == 2.085963447265865
=======
@info "Test 43/63: crit_t()"
@test crit_t(0.95, 20) == 2.0859634472658644
>>>>>>> 64f21702

@info "Test 44/63: size_c2g()"
@test size_c2g(m1=100, s1=10, m2=120) == (n1 = 6, n2 = 6)
@test size_c2g(m1=100, s1=10, m2=120, r=2) == (n1 = 5, n2 = 10)

@info "Test 45/63: size_c1g()"
@test size_c1g(m0=100, s0=10, m1=120) == 3

@info "Test 46/63: size_p2g()"
@test size_p2g(p1=0.40, p2=0.50) == (n1 = 612, n2 = 612)

@info "Test 47/63: size_p1g()"
@test size_p1g(p0=0.40, p1=0.50) == 302

@info "Test 48/63: power_c2g()"
@test power_c2g(m1=100, s1=10, n1=40, m2=101, s2=10, n2=40) == 0.03639149309909239

<<<<<<< HEAD
@info "Test 49/62: power_c1g()"
@test power_c1g(m=0, s=2, xbar=1, n=42) == 0.8854398137187738
=======
@info "Test 49/63: power_c1g()"
@test power_c1g(m0=100, s0=10, m1=101, n1=40) == 0.05381394419726808
>>>>>>> 64f21702

@info "Test 50/63: power_p2g()"
@test power_p2g(p1=0.10, p2=0.20, n1=15, n2=25) == 0.06336244618235812

@info "Test 51/63: power_p1g()"
@test power_p1g(p0=0.10, p1=0.20, n1=15) == 0.23798284143729115

@info "Test 52/63: z2pow()"
@test z2pow(0.44) == 0.6700314463394064

@info "Test 53/63: size_c1diff()"
@test size_c1diff(s0=20, s1=10) == 128

@info "Test 54/63: size_p1diff()"
@test size_p1diff(p0=0.12, p1=0.09) == 7352

@info "Test 55/63: bootstrap_ci()"
x = rand(10, 100)
s1, s2, s3 = bootstrap_ci(x)
@test length(s1) == 10
@test length(s2) == 10
@test length(s3) == 10

@info "Test 56/63: bootstrap_stat()"
x = rand(10, 100)
s = bootstrap_stat(x, f="abs(maximum(OBJ))")
@test length(s) == 3000

@info "Test 57/63: seg_extract()"
x = ones(100, 100)
@test seg_extract(x, (10, 10, 20, 20)) == ones(11, 11)
@test seg_extract(x, (10, 10, 20, 20), v=true) == ones(11 * 11)
@test seg_extract(x, (10, 10, 20, 20), c=true) == ones(496)

@info "Test 58/63: f1()"
@test NeuroAnalyzer.f1(tp=90, tn=90, fp=10, fn=10) == (f1 = 0.9, p = 0.9, r = 0.9)

@info "Test 59/63: mscr()"
@test NeuroAnalyzer.mscr(tp=90, tn=90, fp=10, fn=10) == (mr = 0.1, acc = 0.9)

@info "Test 60/63: var_test()"
f, p = NeuroAnalyzer.vartest(e10)
@test size(f) == (23, 23, 10)
@test size(p) == (23, 23, 10)
f, p = NeuroAnalyzer.vartest(e10, e10)
@test size(f) == (23, 23, 10)
@test size(p) == (23, 23, 10)

@info "Test 61/63: fwhm()"
s = generate_gaussian(256, 10, ncyc=2)
@test fwhm(s) == (247, 257, 267)

@info "Test 62/63: fwhm()"
x = 1:4
y = 101:104
@test cosine_similarity(x, y) == 0.9172693928327048

@info "Test 63/63: ci_prop()"
@test ci_prop(0.2, 10) == (-0.0479180129218251, 0.4479180129218251)

true<|MERGE_RESOLUTION|>--- conflicted
+++ resolved
@@ -151,14 +151,9 @@
 @test count_thresh(m, t=4, t_type=:l) == (x_t = [1 0 0; 1 0 0; 1 0 0], n = 3)
 @test count_thresh(m, t=4, t_type=:leq) == (x_t = [1 1 0; 1 0 0; 1 0 0], n = 4)
 
-<<<<<<< HEAD
 @info "Test 43/62: crit_t()"
 @test crit_t(20, 0.05) == 1.7247182429207868
 @test crit_t(20, 0.05, twosided=true) == 2.085963447265865
-=======
-@info "Test 43/63: crit_t()"
-@test crit_t(0.95, 20) == 2.0859634472658644
->>>>>>> 64f21702
 
 @info "Test 44/63: size_c2g()"
 @test size_c2g(m1=100, s1=10, m2=120) == (n1 = 6, n2 = 6)
@@ -176,13 +171,8 @@
 @info "Test 48/63: power_c2g()"
 @test power_c2g(m1=100, s1=10, n1=40, m2=101, s2=10, n2=40) == 0.03639149309909239
 
-<<<<<<< HEAD
 @info "Test 49/62: power_c1g()"
 @test power_c1g(m=0, s=2, xbar=1, n=42) == 0.8854398137187738
-=======
-@info "Test 49/63: power_c1g()"
-@test power_c1g(m0=100, s0=10, m1=101, n1=40) == 0.05381394419726808
->>>>>>> 64f21702
 
 @info "Test 50/63: power_p2g()"
 @test power_p2g(p1=0.10, p2=0.20, n1=15, n2=25) == 0.06336244618235812
