################################
#                              #
# Low-level internal functions #
#                              #
################################

_reflect(signal::AbstractArray) = vcat(signal[end:-1:1], signal, signal[end:-1:1])
_chop(signal::AbstractArray) = signal[(length(signal) ÷ 3 + 1):(length(signal) ÷ 3) * 2]

################################

"""
    linspace(start, stop, length)

Generates `length`-long sequence of evenly spaced numbers between `start` and `stop`.

# Arguments

- `start::Real`
- `stop::Real`
- `length::Int64`

# Returns

- `range::Number`
"""
function linspace(start::Real, stop::Real, length::Int64)

    return collect(range(start, stop, length))
end

"""
    logspace(start, stop, length)

Generates `length`-long sequence of log10-spaced numbers between `start` and `stop`.

# Arguments

- `start::Real`
- `stop::Real`
- `length::Int64`

# Returns

- `range::Number`
"""
function logspace(start::Real, stop::Real, length::Int64)

    return collect(exp10.(range(start, stop, length)))
end

"""
    m_pad0(m)

Pad the matrix `m` with zeros to make it square.

# Arguments

- `m::Matrix{<:Number}`

# Returns

- `m::Matrix{Number}`
"""
function m_pad0(m::Matrix{<:Number})

    nr, nc = size(m)

    if nr > nc
        mp = repeat([0], nr, nr - nc)
        mp = hcat(m, mp)
    elseif nr < nc
        mp = repeat([0], nc - nr, nc)
        mp = vcat(m, mp)
    elseif nr == nc
        mp = m
    end

    return mp
end

"""
    vsearch(y, x; return_distance=false)

Return the positions of the `y` value in the vector `x` and the difference between `y` and `x[vsearch(x, y)].

# Arguments

- `y::Real`
- `x::Vector{<:Real}`
- `return_distance::Bool`

# Returns

- `y_idx::Int64`
-` y_dist::Real`
"""
function vsearch(y::Real, x::Vector{<:Real}; return_distance::Bool=false)

    y_dist, y_idx = findmin(abs.(x .- y))

    return_distance == false && (return y_idx)
    return_distance == true && (return y_idx, y_dist)
end

"""
    vsearch(y, x; return_distance=false)

Return the positions of the `y` vector in the vector `x`.

# Arguments

- `x::Vector{<:Real}`
- `y::Vector{<:Real}`
- `return_distance::Bool`

# Returns

- `y_idx::Int64`
- `y_dist::Real`
"""
function vsearch(y::Vector{<:Real}, x::Vector{<:Real}; return_distance=false)

    length(y) > length(x) && throw(ArgumentError("Length of 'y' cannot be larger than length 'x'"))

    y_idx = zeros(length(y))
    y_dist = zeros(length(y))

    for idx in 1:length(y)
        y_dist[idx], y_idx[idx] = findmin(abs.(x .- y[idx]))
    end

    return_distance == false && (return convert.(Int64, y_idx))
    return_distance == true && (return convert.(Int64, y_idx), y_dist)
end

"""
    cart2pol(x, y)

Convert cartographic coordinates `x` and `y` to polar.

# Arguments

- `x::Real`
- `y::Real`

# Returns

- `phi::Float64`
- `theta::Float64`
"""
function cart2pol(x::Real, y::Real)

    return hypot(x, y), atan(y, x)
end

"""
    pol2cart(theta, phi)

Convert polar coordinates `theta` and `phi` to cartographic.

# Arguments

- `phi::Real`
- `theta::Real`

# Returns

- `x::Float64`
- `y::Float64`
"""
function pol2cart(theta::Real, phi::Real)

    return phi * cos(theta), phi * sin(theta)
end

"""
    pol2cart_sph(rho, theta, phi=0)

Convert spherical coordinates `theta` and `phi` and `rho` to cartographic.

# Arguments

- `phi::Real`: the angle with respect to the z-axis (elevation)
- `theta::Real`: the angle in the xy plane with respect to the x-axis (azimuth)
- `rho::Real`: the distance from the origin to the point

# Returns

- `x::Float64`
- `y::Float64`
- `z::Float64`
"""
function sph2cart(rho::Real, theta::Real, phi::Real=0)

    return rho * cos(phi) * cos(theta), rho * cos(phi) * sin(theta), rho * sin(phi)
end

"""
    generate_window(type, n; even)

Return the `n`-point long symmetric window `type`.

# Arguments

- `type::Symbol`: window type:
    - `:hann`: Hann
    - `:bh`: Blackman-Harris
    - `:bohman`: Bohman
    - `:flat`: Flat-top window
    - `:bn`: Blackman-Nuttall
    - `:nutall`: Nuttall
    - `:triangle`: symmetric triangle (left half ↑, right half ↓)
    - `:exp`: symmetric exponential (left half ↑, right half ↓)
- `n::Int64`: window length
- `even::Bool=false`: if true, make the window of even length (+1 for odd n)

# Returns

- `w::Vector{Float64}`:: generated window
"""
function generate_window(type::Symbol, n::Int64; even::Bool=false)
    n < 1 && throw(ArgumentError("n must be ≥ 1."))
    even == true && mod(n, 2) != 0 && (n += 1)
    t = range(0, 1, n)
    if type === :hann
        w = @. 0.5 * (1 - cos.(2 * pi * t))
    elseif type === :bh
        w = @. 0.35875 - 0.48829 * cos.(2 * pi * t) + 0.14128 * cos.(4 * pi * t) - 0.01168 * cos.(6 * pi * t)
    elseif type === :bohman
        w = @. (1 - abs.(t * 2 - 1)) * cos.(pi * abs.(t * 2 - 1)) + (1 / pi) * sin.(pi * abs.(t * 2 - 1))
    elseif type === :flat
        w = @. 0.21557 - 0.41663 * cos.(2 * pi * t) + 0.27726 * cos.(4 * pi * t) - 0.08357 * cos.(6 * pi * t) + 0.00694 * cos.(8 * pi * t)
    elseif type === :bn
        w = @. 0.3635819 - 0.4891775 * cos(2 * pi * t) + 0.1365995 * cos(4 * pi * t) - 0.0106411 * cos(6 * pi * t)
    elseif type === :nutall
        w = @. 0.355768 - 0.487396 * cos(2 * pi * t) + 0.144232 * cos(4 * pi * t) - 0.012604 * cos(6 * pi * t)
    elseif type === :triangle
        mod(n, 2) == 0 && (n += 1)
        w = zeros(n)
        for idx in 1:((n ÷ 2) + 1)
            w[idx] = @. (idx * (idx + 1)) / 2
        end
        w[((n ÷ 2) + 2):n] = reverse(w)[((n ÷ 2) + 2):n]
        w .= w ./ maximum(w)
    elseif type === :exp
        mod(n, 2) == 0 && (n += 1)
        w = ones(n)
        for idx in 1:((n ÷ 2) + 1)
            w[idx] = 1 / idx
        end
        w[1:((n ÷ 2) + 1)] = reverse(w[1:((n ÷ 2) + 1)])
        w[((n ÷ 2) + 2):n] = reverse(w[1:(n ÷ 2)])
    else
        throw(ArgumentError("Window type must be :hann, :bh, :bohman, :flat, :bn, :nutall, :triangle, :exp."))
    end

    return w
end

"""
    hildebrand_rule(x)

Calculate Hildebrand rule for vector `x`.
If H < 0.2 then the vector `x` is symmetrical.

# Arguments

- `x::Vector{<:Real}`

# Returns

- `h::Float64`
"""
function hildebrand_rule(x::Vector{<:Real})

    return (mean(x) - median(x)) ./ std(x)
end

"""
    jaccard_similarity(x, y)

Calculate Jaccard similarity between two vectors `x` and `y`.

# Arguments

- `n::Int64`

# Returns

- `j::Float64`
"""
function jaccard_similarity(x::Vector{<:Real}, y::Vector{<:Real})

    i = length(intersect(x, y))
    u = length(x) + length(y) - i
    j = i / u

    return j
end

"""
    fft0(x, n)

Calculate FFT for the vector `x` padded with `n` or `n - length(x)` zeros at the end.

# Arguments

- `x::AbstractArray`
- `n::Int64`

# Returns

- `fft0::Vector{ComplexF64}`
"""
function fft0(x::AbstractArray, n::Int64)

    n < 0 && throw(ArgumentError("Pad must be positive."))

    n > length(x) && (n = n - length(x))

    return fft(vcat(x, zeros(eltype(x), n)))
end

"""
    ifft0(x, n)

Calculate IFFT for the vector `x` padded with `n` or `n - length(x)` zeros at the end.

# Arguments

- `x::AbstractArray`
- `n::Int64`

# Returns

- `ifft0::Vector{ComplexF64}`
"""
function ifft0(x::AbstractArray, n::Int64)

    n < 0 && throw(ArgumentError("Pad must be positive."))

    n > length(x) && (n = n - length(x))

    return ifft(vcat(x, zeros(eltype(x), n)))
end

"""
    nextpow2(x)

Return the next power of 2 for given number `x`.

# Argument

 - `x::Int64`

# Returns

- `nextpow::Int64`
"""
function nextpow2(x::Int64)

    if x == 0
        return 1
    else
        return 2 ^ ndigits(x - 1, base=2)
    end
end

"""
    vsplit(x, n)

Splits the vector `x` into `n`-long pieces.

# Argument

- `x::Vector{<:Real}`
 - `n::Int64`

# Returns

- `x::Vector{Vector{<:Real}}`
"""
function vsplit(x::Vector{<:Real}, n::Int64=1)

    n < 0 && throw(ArgumentError("n must be positive."))
    length(x) % n == 0 || throw(ArgumentError("Length of x must be a multiple of n."))

    x_m = reshape(x, length(x) ÷ n, n)
    result = [x_m[1, :]]
    for idx in 2:size(x_m, 1)
        result = vcat(result, [x_m[idx, :]])
    end

    return result
end

"""
    s_rms(signal)

Calculate Root Mean Square of `signal`.

# Arguments

- `signal::Vector{<:Real}`

# Returns

- rms::Float64`
"""
function s_rms(signal::Vector{<:Real})

    return norm(signal) / sqrt(length(signal))
end

"""
    generate_sine(f, t, a, p)

Generates sine wave of `f` frequency over `t` time; optional arguments are: `a` amplitude and  `p` phase.

# Arguments

- `f::Real`: frequency
- `t::Union{Vector{<:Real}, AbstractRange}`: time vector
- `a::Real`: amplitude
- `p::Real`: initial phase

# Returns

- sine::Vector{Float64}`
"""
function generate_sine(f::Real, t::Union{Vector{<:Real}, AbstractRange}, a::Real=1, p::Real=0)

    return @. a * sin(2 * pi * f * t + p)
end

"""
    s_freqs(t)

Return vector of frequencies and Nyquist frequency for given time vector `t`.

# Arguments

- `t::Vector{<:Real}, AbstractRange}`

# Returns

- `hz::Vector{Float64}`
- `nyquist_freq::Float64`
"""
function s_freqs(t::Union{Vector{<:Real}, AbstractRange})

    typeof(t) <: AbstractRange && (t = collect(t))

    # sampling interval
    dt = t[2] - t[1]
    # sampling rate
    fs = 1 / dt
    # frequency step size
    df = 1 / (length(t) * dt)
    # Nyquist frequency
    nyquist_freq = fs / 2
    # frequency array
    hz = collect(0:df:nyquist_freq)

    return hz, nyquist_freq
end

"""
    s_freqs(signal, fs)

Return vector of frequencies and Nyquist frequency for given `signal` and `fs`.

# Arguments

- `signal::Vector{Float64}`
- `fs::Real`

# Returns

- `hz::Vector{Float64`
- `nyquist_freq::Float64`
"""
function s_freqs(signal::Vector{Float64}, fs::Real)

    fs < 0 && throw(ArgumentError("Sampling rate must be >0 Hz."))

    # Nyquist frequency
    nyquist_freq = fs / 2
    # frequency array
    hz = linspace(0, nyquist_freq, floor(Int64, length(signal) / 2) + 1)

    return hz, nyquist_freq
end

"""
    m_sortperm(m; rev=false, dims=1)

Generates sorting index for matrix `m` by columns (`dims` = 1) or by rows (`dims` = 2).

# Arguments

- `m::Matrix`
- `rev::Bool`
- `dims::Int64`

# Returns

- `m_idx::Matrix{Int64}`
"""
function m_sortperm(m::Matrix; rev::Bool=false, dims::Int64=1)

    (dims < 1 || dims > 2) && throw(ArgumentError("dims must be 1 or 2."))
    
    m_idx = zeros(Int, size(m))
    if dims == 1
        for idx = 1:size(m, 2)
            # sort by columns
            m_idx[:, idx] = sortperm(m[:, idx], rev=rev)
        end
    else
        for idx = 1:size(m, 1)
            # sort by rows
            m_idx[idx, :] = sortperm(m[idx, :], rev=rev)'
        end     
    end

    return m_idx
end

"""
    m_sort(m, m_idx; rev=false, dims=1)

Sorts matrix `m` using sorting index `m_idx` by columns (`dims` = 1) or by rows (`dims` = 2).

# Arguments

- `m::Matrix`
- `m_idx::Vector{Int64}`
- `rev::Bool`
- `dims::Int64`

# Returns

- `m_sorted::Matrix`
"""
function m_sort(m::Matrix, m_idx::Vector{Int64}; rev::Bool=false, dims::Int64=1)

    (dims < 1 || dims > 2) && throw(ArgumentError("dims must be 1 or 2."))

    m_sorted = zeros(eltype(m), size(m))
    if dims == 1
        for idx = 1:size(m, 2)
            # sort by columns
            tmp = @view m[:, idx]
            tmp = tmp[m_idx]
            m_sorted[:, idx] = tmp
        end
    else
        for idx = 1:size(m, 1)
            # sort by rows
            tmp = @view m[idx, :]
            tmp = tmp[m_idx]
            m_sorted[idx, :] = tmp
        end
    end
    return m_sorted
end

"""
    pad0(x, n, sym)

Pad the vector `x` with `n` zeros.

# Arguments

- `x::Vector{<:Real}`
- `n::Int64`
- `sym::Bool=false`: if true, than pad at the beginning and at the end, otherwise only at the end.

# Returns

- `v_pad::Vector{<:Real}`
"""
function pad0(x::AbstractArray, n::Int64, sym::Bool=false)

    n < 0 && throw(ArgumentError("n must be ≥ 0."))

    sym == false && (v_pad = vcat(x, zeros(eltype(x), n)))
    sym == true && (v_pad = vcat(zeros(eltype(x), n), x, zeros(eltype(x), n)))

    return v_pad
end
"""
    hz2rads(f)

Convert frequency `f` in Hz to rad/s.

# Arguments

- `f::Real`

# Returns

- `f_rads::Float64`
"""
function hz2rads(f::Real)

    return 2 * pi * f
end

"""
    rads2hz(f)

Convert frequency `f` in rad/s to Hz.

# Arguments

- `f::Real`

# Returns

- `f_rads::Float64`
"""
function rads2hz(f::Real)

    return f / 2 * pi
end

"""
    z_score(x)

Calculate Z-scores for each value of the vector `x`.

# Arguments

- `x::Vector{<:Real}`

# Returns

- `z_score::Vector{Float64}`
"""
function z_score(x::Vector{<:Real})

    return (x .- mean(x)) ./ std(x)
end

"""
    k_categories(n)

Calculate number of categories for a given sample size `n`.

# Arguments

- `n::Int64`

# Returns

- `k::Float64`
"""
function k_categories(n::Int64)

    return (sqrt(n), (1 + 3.222 * log10(n)))
end

"""
    cmax(x)

Return maximum value of the complex vector`x`.

# Arguments

- `x::Vector{ComplexF64}`

# Returns

- `cmax::ComplexF64`
"""
function cmax(x::Vector{ComplexF64})

    return argmax(abs, x)
end

"""
    cmin(x)

Return minimum value of the complex vector`x`.

# Arguments

- `x::Vector{ComplexF64}`

# Returns

- `cmin::ComplexF64`
"""
function cmin(x::Vector{ComplexF64})

    return argmin(abs, x)
end

"""
    generate_sinc(t, f, peak, norm)

Generate normalized or unnormalized sinc function.

# Arguments

- `t::AbstractRange=-2:0.01:2`: time
- `f::Real=10.0`: frequency
- `peak::Real=0`: sinc peak time
- `norm::Bool=true`: generate normalized function
# Returns

- `sinc::Vector{Float64}`
"""
function generate_sinc(t::AbstractRange=-2:0.01:2; f::Real=1, peak::Real=0, norm::Bool=true)

    norm == true && (y_sinc = @. sin(2 * pi * f * (t - peak)) / (pi * (t - peak)))
    norm == false && (y_sinc = @. sin(2 * f * (t - peak)) / (t - peak))
    nan_idx = isnan.(y_sinc)
    sum(nan_idx) != 0 && (y_sinc[findall(isnan, y_sinc)[1]] = (y_sinc[findall(isnan, y_sinc)[1] - 1] + y_sinc[findall(isnan, y_sinc)[1] + 1]) / 2)
    
    return y_sinc
end

"""
    generate_morlet(fs, f, t; ncyc, complex)

Generate Morlet wavelet.

# Arguments

- `fs::Int64`: sampling rate
- `f::Real`: frequency
- `t::Real=1`: length = -t:1/fs:t
- `ncyc::Int64=5`: number of cycles
- `complex::Bool=false`: generate complex Morlet

# Returns

- `morlet::Union{Vector{Float64}, Vector{ComplexF64}}`
"""
function generate_morlet(fs::Int64, f::Real, t::Real=1; ncyc::Int64=5, complex::Bool=false)

    t = -t:1/fs:t
    complex == true && (sin_wave = @. exp(im * 2 * pi * f * t))       # for symmetry at x = 0
    complex == false && (sin_wave = @. sin(2 * pi * f * t))           # for symmetry at x = 0
    g = generate_gaussian(fs, f, t[end], ncyc=ncyc)
    m = sin_wave .* g
    
    return m
end

"""
    generate_gaussian(fs, f, t; ncyc, a)

Generate Gaussian wave.

# Arguments

- `fs::Int64`: sampling rate
- `f::Real`: frequency
- `t::Real=1`: length = -t:1/fs:t
- `ncyc::Int64`: : number of cycles, width, SD of the Gaussian
- `a::Real=1`: peak amp

# Returns

- `gaussian::Vector{Float64}`
"""
function generate_gaussian(fs::Int64, f::Real, t::Real=1; ncyc::Int64=5, a::Real=1.0)

    t = -t:1/fs:t
    s = ncyc / (2 * pi * f)             # Gaussian width (standard deviation)
    g = @. a * exp(-(t/s)^2 / 2)        # Gaussian

    return g
end

"""
    tuple_order(t, rev)

Order tuple elements in ascending or descending (rev=true) order.

# Arguments

- `t::Tuple{Real, Real}`
- `rev::Bool=false`

# Returns

- `t::Tuple{Real, Real}`
"""
function tuple_order(t::Tuple{Real, Real}, rev::Bool=false)
    
    (rev == false && t[1] > t[2]) && (t = (t[2], t[1]))
    (rev == true && t[1] < t[2]) && (t = (t[2], t[1]))

    return t
end

"""
    s2_rmse(signal1, signal2)

Calculate RMSE between `signal1` and `signal2`.

# Arguments

- `signal1::Vector{Float64}`
- `signal2::Vector{Float64}`

# Returns

- `r::Float64`
"""
function s2_rmse(signal1::Vector{Float64}, signal2::Vector{Float64})

    # r = sum(signal1 .* signal2) ./ (sqrt(sum(signal1.^2)) .* sqrt(sum(signal2.^2)))
    r = sqrt(mean(signal2 - signal1)^2)

    return r
end

"""
    m_norm(m)

Normalize matrix `m`.

# Arguments

- `m::Matrix{Float64}`

# Returns

- `m_norm::Matrix{Float64}`
"""
function m_norm(m::Array{Float64, 3})
    m_norm = m ./ (size(m, 2) - 1)
    
    return m_norm
end

"""
   s_cov(signal; norm=true)

Calculates covariance between all channels of the `signal`.

# Arguments

- `signal::AbstractArray`
- `norm::Bool`: normalize covariance

# Returns

- `cov_mat::Matrix{Float64}`
"""
function s_cov(signal::AbstractArray; norm::Bool=false)

    signal = signal'
    
    # channels-vs-channels
    cov_mat = cov(signal)

    # normalize
    norm == true && (cov_mat = m_norm(cov_mat))

    return cov_mat
end

"""
   s2_cov(signal1, signal2; norm=true)

Calculates covariance between `signal1` and `signal2`.

# Arguments

- `signal1::AbstractArray`
- `signal2::AbstractArray`
- `norm::Bool`: normalize covariance

# Returns

- `cov_mat::Matrix{Float64}`
"""
function s2_cov(signal1::AbstractArray, signal2::AbstractArray; norm::Bool=false)

    length(signal1) == length(signal2) || throw(ArgumentError("Both signals must be of the same length."))

    # channels-vs-channels
    cov_mat = cov(signal1 * signal2')

    # normalize
    norm == true && (cov_mat = cov_mat ./ (size(cov_mat, 2) - 1))

    return cov_mat
end

"""
    s_dft(signal; fs)

Return FFT and DFT sample frequencies for a DFT for the `signal`.

# Arguments

- `signal::AbstractArray`
- `fs::Int64`: sampling rate

# Returns

Named tuple containing:
- `s_fft::Vector{ComplexF64}`
- `s_sf::Vector{Float64}`
"""
function s_dft(signal::AbstractArray; fs::Int64)

    fs < 1 && throw(ArgumentError("fs must be ≥ 1."))

    s_fft = fft(signal)
    # number of samples
    n = length(signal)
    # time between samples
    d = 1 / fs
    s_sf = Vector(fftfreq(n, d))

    return (s_fft=s_fft, s_sf=s_sf)
end

"""
    s_msci95(signal)

Calculate mean, std and 95% confidence interval for `signal`.

# Arguments

- `signal::Vector{Float64}`

# Returns

- `s_m::Float64`: mean
- `s_s::Float64`: standard deviation
- `s_u::Float64`: upper 95% CI
- `s_l::Float64`: lower 95% CI
"""
function s_msci95(signal::Vector{Float64})

    s_m = mean(signal)
    s_s = std(signal) / sqrt(length(signal))
    s_u = s_m + 1.96 * s_s
    s_l = s_m - 1.96 * s_s

    return s_m, s_s, s_u, s_l
end

"""
    s_msci95(signal; n=3, method=:normal)

Calculates mean, std and 95% confidence interval for each the `signal` channels.

# Arguments

- `signal::AbstractArray`
- `n::Int64`: number of bootstraps
- `method::Symbol[:normal, :boot]`: use normal method or `n`-times boostrapping

# Returns

- `s_m::Vector{Float64}`: mean
- `s_s::Vector{Float64}`: standard deviation
- `s_u::Vector{Float64}`: upper 95% CI
- `s_l::Vector{Float64}`: lower 95% CI
"""
function s_msci95(signal::AbstractArray; n::Int64=3, method::Symbol=:normal)

    method in [:normal, :boot] || throw(ArgumentError("method must be :normal or :boot."))

    if method === :normal
        s_m = mean(signal, dims=1)'
        s_s = std(signal, dims=1)' / sqrt(size(signal, 1))
        s_u = s_m + 1.96 * s_s
        s_l = s_m - 1.96 * s_s
    else
        s_tmp1 = zeros(size(signal, 1) * n, size(signal, 2))
        Threads.@threads for idx1 in 1:size(signal, 1) * n
            s_tmp2 = zeros(size(signal))
            sample_idx = rand(1:size(signal, 1), size(signal, 1))
            for idx2 in 1:size(signal, 1)
                s_tmp2[idx2, :] = signal[sample_idx[idx2], :]'
            end
            s_tmp1[idx1, :] = mean(s_tmp2, dims=1)
        end

        s_m = mean(s_tmp1, dims=1)'
        s_s = std(s_tmp1, dims=1)' / sqrt(size(s_tmp1, 1))
        s_sorted = sort(s_tmp1, dims=1)
        s_l = s_sorted[round(Int, 0.025 * size(s_tmp1, 1)), :]
        s_u = s_sorted[round(Int, 0.975 * size(s_tmp1, 1)), :]
    end

    return vec(s_m[:, 1]), vec(s_s[:, 1]), vec(s_u[:, 1]), vec(s_l[:, 1])
end

"""
    s2_mean(signal1, signal2)

Calculates mean and 95% confidence interval for 2 signals.

# Arguments

- `signal1::Vector{Float64}`
- `signal2:Vector{Float64}`

# Returns

- `s_m::Float64`: mean
- `s_s::Float64`: standard deviation
- `s_u::Float64`: upper 95% CI
- `s_l::Float64`: lower 95% CI
"""
function s2_mean(signal1::Vector{Float64}, signal2::Vector{Float64})

    length(signal1) != length(signal2) && throw(ArgumentError("Both signals must be of the same as size."))

    s_m = zeros(length(signal1))
    s_s = zeros(length(signal1))
    s_u = zeros(length(signal1))
    s_l = zeros(length(signal1))

    s1_mean = mean(signal1)
    s2_mean = mean(signal2)
    s_m = s1_mean - s2_mean
    s1_sd = std(signal1) / sqrt(length(signal1))
    s2_sd = std(signal2) / sqrt(length(signal2))
    s_s = sqrt(s1_sd^2 + s2_sd^2)
    s_u = s_m + 1.96 * s_s
    s_l = s_m - 1.96 * s_s

    return s_m, s_s, s_u, s_l
end

"""
    s2_difference(signal1, signal2; n=3, method=:absdiff)

Calculates mean difference and 95% confidence interval for 2 signals.

# Arguments

- `signal1::AbstractArray`
- `signal2::AbstractArray`
- `n::Int64`: number of bootstraps
- `method::Symbol[:absdiff, :diff2int]`
    - `:absdiff`: maximum difference
    - `:diff2int`: integrated area of the squared difference

# Returns

- `s_statistic::Vector{Float64}`
- `s_statistic_single::Float64`
- `p::Float64`
"""
function s2_difference(signal1::AbstractArray, signal2::AbstractArray; n::Int64=3, method::Symbol=:absdiff)

    size(signal1) != size(signal2) && throw(ArgumentError("Both signals must be of the same size."))
    method in [:absdiff, :diff2int] || throw(ArgumentError("method must be :absdiff or :diff2int."))

    s1_mean = mean(signal1, dims=1)'
    s2_mean = mean(signal2, dims=1)'

    if method === :absdiff
        # statistic: maximum difference
        s_diff = s1_mean - s2_mean
        s_statistic_single = maximum(abs.(s_diff))
    else
        # statistic: integrated area of the squared difference
        s_diff_squared = (s1_mean - s2_mean).^2
        s_statistic_single = simpson(s_diff_squared)
    end

    signals = [signal1; signal2]
    s_statistic = zeros(size(signal1, 1) * n)

    Threads.@threads for idx1 in 1:(size(signal1, 1) * n)
        s_tmp1 = zeros(size(signal1, 1), size(signal1, 2))
        sample_idx = rand(1:size(signals, 1), size(signals, 1))
        # sample_idx = sample_idx[1:1000]
        for idx2 in 1:size(signal1, 1)
            s = @view signals[sample_idx[idx2], :]
            s_tmp1[idx2, :] = s'
        end
        s1_mean = mean(s_tmp1, dims=1)
        s_tmp1 = zeros(size(signal1, 1), size(signal1, 2))
        sample_idx = rand(1:size(signals, 1), size(signals, 1))
        for idx2 in 1:size(signal1, 1)
            s = @view signals[sample_idx[idx2], :]
            s_tmp1[idx2, :] = s'
        end
        s2_mean = mean(s_tmp1, dims=1)
        if method === :absdiff
            # statistic: maximum difference
            s_diff = s1_mean - s2_mean
            s_statistic[idx1] = maximum(abs.(s_diff))
        else
            # statistic: integrated area of the squared difference
            s_diff_squared = (s1_mean - s2_mean).^2
            s_statistic[idx1] = simpson(s_diff_squared)
        end
    end

    p = length(s_statistic[s_statistic .> s_statistic_single]) / size(signal1, 1) * n
    p > 1 && (p = 1.0)

    return s_statistic, s_statistic_single, p
end

"""
   s_acov(signal; lag=1, demean=false, norm=false)

Calculate autocovariance of the `signal`.

# Arguments

- `signal::AbstractArray`
- `lag::Int64`: lags range is `-lag:lag`
- `demean::Bool`: demean `signal` prior to calculations
- `norm::Bool`: normalize autocovariance

# Returns

- `acov::Vector{Float64}`
- `lags::Vector{Int64}`
"""
function s_acov(signal::AbstractArray; lag::Int64=1, demean::Bool=false, norm::Bool=false)

    lag < 1 && throw(ArgumentError("lag must be ≥ 1."))

    lags = collect(-lag:lag)

    if demean == true
        s_demeaned = s_demean(signal)
    else
        s_demeaned = signal
    end

    acov = zeros(length(lags))

    for idx in 1:length(lags)
        if lags[idx] == 0
            # no lag
            s_lagged = s_demeaned
            s_mul = s_demeaned .* s_lagged
        elseif lags[idx] > 0
            # positive lag
            s1 = @view s_demeaned[(1 + lags[idx]):end]
            s2 = @view s_demeaned[1:(end - lags[idx])]
            s_mul =  s1 .* s2
        elseif lags[idx] < 0
            # negative lag
            s1 = @view s_demeaned[1:(end - abs(lags[idx]))]
            s2 = @view s_demeaned[(1 + abs(lags[idx])):end]
            s_mul = s1 .* s2
        end
        s_sum = sum(s_mul)
        if norm == true
            acov[idx] = s_sum / length(signal)
        else
            acov[idx] = s_sum
        end
    end

    return acov, lags
end

"""
   s_xcov(signal1, signal2; lag=1, demean=false, norm=false)

Calculates cross-covariance between `signal1` and `signal2`.

# Arguments

- `signal1::AbstractArray`
- `signal2::AbstractArray`
- `lag::Int64`: lags range is `-lag:lag`
- `demean::Bool`: demean signal prior to analysis
- `norm::Bool`: normalize cross-covariance

# Returns

- `ccov::Vector{Float64}`
- `lags::Vector{Int64}`
"""
function s_xcov(signal1::AbstractArray, signal2::AbstractArray; lag::Int64=1, demean::Bool=false, norm::Bool=false)

    length(signal1) != length(signal2) && throw(ArgumentError("Both signals must be of the same as length."))
    lag < 1 && throw(ArgumentError("lag must be ≥ 1."))

    lags = collect(-lag:lag)

    if demean == true
        s_demeaned1 = s_demean(signal1)
        s_demeaned2 = s_demean(signal2)
    else
        s_demeaned1 = signal1
        s_demeaned2 = signal2
    end

    xcov = zeros(length(lags))

    for idx in 1:length(lags)
        if lags[idx] == 0
            # no lag
            s_lagged = s_demeaned2
            s_mul = s_demeaned1 .* s_lagged
        elseif lags[idx] > 0
            # positive lag
            s1 = @view s_demeaned1[(1 + lags[idx]):end]
            s2 = @view s_demeaned2[1:(end - lags[idx])]
            s_mul = s1 .* s2
        elseif lags[idx] < 0
            # negative lag
            s1 = @view s_demeaned1[1:(end - abs(lags[idx]))] 
            s2 = @view s_demeaned2[(1 + abs(lags[idx])):end]
            s_mul = s1 .* s2
        end
        s_sum = sum(s_mul)
        if norm == true
            xcov[idx] = s_sum / length(signal1)
        else
            xcov[idx] = s_sum
        end
    end

    return xcov, lags
end

"""
    s_spectrum(signal; pad)

Calculates FFT, amplitudes, powers and phases of the `signal`.

# Arguments

- `signal::AbstractArray`
- `pad::Int64=0`: pad the `signal` with `pad` zeros

# Returns

Named tuple containing:
- `s_fft::Vector{ComplexF64}`
- `s_amplitudes::Vector{Float64}`
- `s_powers::Vector{Float64}`
- `s_phases::Vector{Float64}`
"""
function s_spectrum(signal::AbstractArray; pad::Int64=0)

    pad < 0 && throw(ArgumentError("pad must be ≥ 0."))
    s_fft = fft0(signal, pad)

    # normalize
    s_fft ./= length(signal)
    # amplitudes
    s_amplitudes = @. 2 * abs(s_fft)
    # power
    s_powers = s_amplitudes.^2
    # phases
    s_phases = angle.(s_fft)

    return (s_fft=s_fft, s_amplitudes=s_amplitudes, s_powers=s_powers, s_phases=s_phases)
end

"""
    s_total_power(signal; fs)

Calculates `signal` total power.

# Arguments

- `signal::AbstractArray`
- `fs::Int64`: sampling rate
- `mt::Bool=false`: if true use multi-tapered periodogram

# Returns

- `stp::Float64`: signal total power
"""
function s_total_power(signal::AbstractArray; fs::Int64, mt::Bool=false)

    fs < 1 && throw(ArgumentError("fs must be ≥ 1."))
    mt == false && (psd = welch_pgram(signal, 4*fs, fs=fs))
    mt == true && (psd = mt_pgram(signal, fs=fs))
    # dx: frequency resolution
    dx = psd.freq[2] - psd.freq[1]
    stp = simpson(psd.power, dx=dx)

    return stp
end

"""
    s_band_power(signal; fs, f)

Calculates `signal` power between `f[1]` and `f[2]`.

# Arguments

- `signal::AbstractArray`
- `fs::Int64`: sampling rate
- `f::Tuple{Real, Real}`: lower and upper frequency bounds

# Returns

- `sbp::Float64`: signal band power
"""
function s_band_power(signal::AbstractArray; fs::Int64, f::Tuple{Real, Real}, mt::Bool=false)

    mt == false && (psd = welch_pgram(signal, 4*fs, fs=fs))
    mt == true && (psd = mt_pgram(signal, fs=fs))

    psd_freq = Vector(psd.freq)
    
    f1_idx = vsearch(f[1], psd_freq)
    f2_idx = vsearch(f[2], psd_freq)
    frq_idx = [f1_idx, f2_idx]

    # dx: frequency resolution
    dx = psd_freq[2] - psd_freq[1]
    sbp = simpson(psd.power[frq_idx[1]:frq_idx[2]], psd_freq[frq_idx[1]:frq_idx[2]], dx=dx)

    return sbp
end

"""
    s_taper(signal; taper)

Taper the `signal` with `taper`.

# Arguments

- `signal::AbstractArray`
- `taper::Union{Vector{<:Real}, Vector{ComplexF64}}`

# Returns

- `s_tapered::Vector{Union{Float64, ComplexF64}}`
"""
function s_taper(signal::AbstractArray; taper::Union{Vector{<:Real}, Vector{ComplexF64}})

    length(taper) == length(signal) || throw(ArgumentError("Taper and signal lengths must be equal."))
    s_tapered = signal .* taper

    return s_tapered
end

"""
    s_detrend(signal; type, offset, order, span)
Perform piecewise detrending of `eeg`.

# Arguments

- `eeg::NeuroJ.EEG`
- `type::Symbol`, optional
    - `:ls`: the result of a linear least-squares fit to `signal` is subtracted from `signal`
    - `:linear`: linear trend is subtracted from `signal`
    - `:constant`: `offset` or the mean of `signal` (if `offset` = 0) is subtracted
    - `:poly`: polynomial of `order` is subtracted
    - `:loess`: fit and subtract loess approximation
- `offset::Real=0`: constant for :constant detrending
- `order::Int64=1`: polynomial fitting order
- `span::Float64=0.5`: smoothing of loess

# Returns
- `s_det::Vector{Float64}`
"""
function s_detrend(signal::AbstractArray; type::Symbol=:linear, offset::Real=0, order::Int64=1, span::Float64=0.5)

    type in [:ls, :linear, :constant, :poly, :loess] || throw(ArgumentError("type must be :ls, :linear, :constant, :poly, :loess."))

    if type === :loess
        t = collect(1.0:1:length(signal))
        model = loess(t, signal, span=span)
        trend = Loess.predict(model, t)
        s_det = signal .- trend

        return s_det
    end

    if type === :poly
        t = collect(1:1:length(signal))        
        p = Polynomials.fit(t, signal, order)
        trend = zeros(length(signal))
        for idx in 1:length(signal)
            trend[idx] = p(t[idx])
        end
        s_det = signal .- trend

        return s_det
    end

    if type === :constant
        offset == 0 && (offset = mean(signal))
        s_det = signal .- mean(signal)

        return s_det
    end

    if type === :ls
        T = eltype(signal)
        N = size(signal, 1)
        # create linear trend matrix
        A = similar(signal, T, N, 2)
        A[:,2] .= T(1)
        A[:,1] .= range(T(0),T(1),length=N)
        # create linear trend matrix
        R = transpose(A) * A
        # do the matrix inverse for 2×2 matrix
        Rinv = inv(Array(R)) |> typeof(R)
        factor = Rinv * transpose(A)
        s_det = signal .- A * (factor * signal)

        return s_det
    end

    if type == :linear
        trend = linspace(signal[1], signal[end], length(signal))
        s_det = signal .- trend

        return s_det
    end
end

"""
    s_demean(signal)

Remove mean value (DC offset) from the `signal`.

# Arguments

- `signal::AbstractArray`

# Returns

- `s_demeaned::Vector{Float64}`
"""
function s_demean(signal::AbstractArray)

    m = mean(signal)
    s_demeaned = signal .- m

    return s_demeaned
end

"""
    s_normalize_zscore(signal)

Normalize (by z-score) `signal`.

# Arguments

- `signal::AbstractArray`

# Returns

- `s_normalized::Vector{Float64}`
"""
function s_normalize_zscore(signal::AbstractArray)

    m = mean(signal)
    s = std(signal)
    s_normalized = (signal .- m) ./ s

    return s_normalized
end

"""
    s_normalize_minmax(signal)

Normalize `signal` in [-1, +1].

# Arguments

- `signal::AbstractArray`

# Returns

- `s_normalized::Vector{Float64}`
"""
function s_normalize_minmax(signal::AbstractArray)

    mi = minimum(signal)
    mx = maximum(signal)
    s_normalized = 2 .* (signal .- mi) ./ (mx - mi) .- 1

    return s_normalized
end

"""
    s_add_noise(signal)

Adds random noise to the `signal`.

# Arguments

- `signal::AbstractArray`

# Returns

- `s_noisy::Vector{Float64}`
"""
function s_add_noise(signal::AbstractArray)

    s_noise = signal .+ rand(length(signal))

    return s_noise
end

"""
    s_resample(signal; t, new_sr)

Resample `signal` to `new_sr` sampling frequency.

# Arguments

- `signal::AbstractArray`
- `t::AbstractRange`: time
- `new_sr::Int64`: new sampling rate

# Returns

- `s_resampled::Vector{Float64}`
- `t_resampled::AbstractRange`
"""
function s_resample(signal::AbstractArray; t::AbstractRange, new_sr::Int64)

    new_sr < 1 && throw(ArgumentError("New sampling rate must be positive."))

    # sampling interval
    dt = t[2] - t[1]
    # sampling rate
    sr = 1 / dt
    new_sr == sr && return(signal)

    # interpolate
    sr_ratio = new_sr / sr
    s_upsampled = resample(signal, sr_ratio)
    # s_interpolation = CubicSplineInterpolation(t, signal)
    t_upsampled = t[1]:1/new_sr:t[end]
    # s_upsampled = s_interpolation(t_upsampled)

    return s_upsampled, t_upsampled
end

"""
    s_resample(signal; t, new_sr)

Resamples all channels of the`signal` and time vector `t` to `new_sr` sampling frequency.

# Arguments

- `signal::Array{Float64, 3}`
- `t::AbstractRange`
- `new_sr::Int64`: new sampling rate

# Returns

- `s_downsampled::Array{Float64, 3}`
- `t_downsampled::AbstractRange`
"""
function s_resample(signal::Array{Float64, 3}; t::AbstractRange, new_sr::Int64)

    new_sr < 1 && throw(ArgumentError("New sampling rate must be positive."))

    channel_n, _, epoch_n = size(signal)

    s_resampled_len = length(s_resample(signal[1, :, 1], t=t, new_sr=new_sr)[1])
    s_resampled = zeros(channel_n, s_resampled_len, epoch_n) 

    t_resampled = nothing
    @inbounds @simd for epoch_idx in 1:epoch_n
        Threads.@threads for channel_idx in 1:channel_n
            s = @view signal[channel_idx, :, epoch_idx]
            s_resampled[channel_idx, :, epoch_idx], t_resampled = s_resample(s, t=t, new_sr=new_sr)
        end
    end

    return s_resampled, t_resampled
end

"""
    s_derivative(signal)

Return derivative of `signal` of the same length.
"""
function s_derivative(signal::AbstractArray)

    s_der = diff(signal)
    s_der = vcat(s_der, s_der[end])
    
    return s_der
end

"""
    s_tconv(signal; kernel)

Performs convolution in the time domain between `signal` and `kernel`.

# Arguments

- `signal::AbstractArray`
- `kernel::Union{Vector{<:Real}, Vector{ComplexF64}}`

# Returns

- `s_conv::Union{Vector{Float64}, Vector{ComplexF64}}`
"""
function s_tconv(signal::AbstractArray; kernel::Union{Vector{<:Real}, Vector{ComplexF64}})

    signal = Vector(signal)
    s_conv = conv(signal, kernel)
    half_kernel = floor(Int, length(kernel) / 2)

    # remove in- and out- edges
    if mod(length(kernel), 2) == 0 
        s_conv = s_conv[half_kernel:(end - half_kernel)]
    else
        s_conv = s_conv[(half_kernel + 1):(end - half_kernel)]
    end

    return s_conv
end

"""
    s_filter(signal; <keyword arguments>)

Filter `signal`.

# Arguments

- `signal::AbstractArray`
- `fprototype::Symbol`: filter prototype:
    - `:butterworth`
    - `:chebyshev1`
    - `:chebyshev2`
    - `:elliptic`
    - `:fir`
    - `:iirnotch`
    - `:remez`
    - `:mavg`: moving average (with threshold)
    - `:mmed`: moving median (with threshold)
    - `:poly`: polynomial of `order` order
- `ftype::Symbol`: filter type:
    - `:lp`: low pass
    - `:hp`: high pass
    - `:bp`: band pass
    - `:bs`: band stop
- `cutoff::Union{Real, Tuple}`: filter cutoff in Hz (vector for `:bp` and `:bs`)
- `order::Int64=8`: filter order, number of taps for :remez filter, k-value for :mavg and :mmed (window length = 2 × k + 1)
- `rp::Real=-1`: ripple amplitude in dB in the pass band; default: 0.0025 dB for :elliptic, 2 dB for others
- `rs::Real=-1`: ripple amplitude in dB in the stop band; default: 40 dB for :elliptic, 20 dB for others
- `bw::Real=-1`: bandwidth for :iirnotch and :remez filters
- `dir:Symbol=:twopass`: filter direction (:onepass, :onepass_reverse, :twopass), for causal filter use :onepass
- `t::Real`: threshold for :mavg and :mmed filters; threshold = threshold * std(signal) + mean(signal) for :mavg or threshold = threshold * std(signal) + median(signal) for :mmed filter
- `window::Union{Vector{<:Real}, Nothing} - window, required for FIR filter, weighting window for :mavg and :mmed 

# Returns

- `s_filtered::Vector{Float64}`
"""
function s_filter(signal::AbstractArray; fprototype::Symbol, ftype::Union{Symbol, Nothing}=nothing, cutoff::Union{Real, Tuple}=0, fs::Int64=0, order::Int64=8, rp::Real=-1, rs::Real=-1, bw::Real=-1, dir::Symbol=:twopass, t::Real=0, window::Union{Vector{<:Real}, Nothing}=nothing)

    fprototype in [:mavg, :mmed, :poly, :butterworth, :chebyshev1, :chebyshev2, :elliptic, :fir, :iirnotch, :remez] || throw(ArgumentError("fprototype must be :mavg, :mmed, :poly, :butterworth, :chebyshev1, :chebyshev2, :elliptic, :fir, :iirnotch or :remez."))

    if fprototype === :fir
        if window === nothing
            @warn "Using default window for :fir filter: hanning($(3 * floor(Int64, fs / cutoff[1])))."
            window = hanning(3 * floor(Int64, fs / cutoff[1]))
        end
        if ftype === :hp || ftype === :bp || ftype === :bs
            mod(length(window), 2) == 0 && (window = vcat(window[1:((length(window) ÷ 2) - 1)], window[((length(window) ÷ 2) + 1):end]))
        end
        fprototype = FIRWindow(window)
    end

    order < 1 && throw(ArgumentError("order must be > 1."))
    window !== nothing && length(window) > length(signal) && throw(ArgumentError("For :fir filter window must be shorter than signal."))
    (fprototype !== :mavg && fprototype !== :mmed && fprototype !== :poly && fprototype !== :conv && fprototype !== :iirnotch && fprototype !== :remez) && (ftype in [:lp, :hp, :bp, :bs] || throw(ArgumentError("ftype must be :bp, :hp, :bp or :bs.")))
    (fprototype !== :mavg && fprototype !== :conv && fprototype !== :mmed) && (fs < 1 && throw(ArgumentError("fs must be > 0.")))
    dir in [:onepass, :onepass_reverse, :twopass] || throw(ArgumentError("direction must be :onepass, :onepass_reverse or :twopass."))
    ((order < 2 && fprototype !== :poly && fprototype !== :remez) && mod(order, 2) != 0) && throw(ArgumentError("order must be even and ≥ 2."))
    (window !== nothing && length(window) != (2 * order + 1) && (fprototype === :mavg || fprototype === :mmed)) && throw(ArgumentError("For :mavg and :mmed window length must be 2 × order + 1 ($(2 * order + 1))."))
    order > length(signal) && throw(ArgumentError("order must be ≤ signal length ($length(signal))."))
    
    if rp == -1
        if fprototype === :elliptic
            rp = 0.0025
        else
            rp = 2
        end
    end
    
    if rs == -1
        if fprototype === :elliptic
            rp = 40
        else
            rp = 20
        end
    end

    if fprototype === :mavg
        signal = _reflect(signal)
        s_filtered = zeros(length(signal))
        window === nothing && (window = ones(2 * order + 1))
        for idx in (1 + order):(length(signal) - order)
            if t > 0
                if signal[idx] > t * std(signal) + mean(signal)
                    s_filtered[idx] = mean(signal[(idx - order):(idx + order)] .* window)
                end
            else
                s_filtered[idx] = mean(signal[(idx - order):(idx + order)] .* window)
            end
        end
        s_filtered = _chop(s_filtered)

        return s_filtered
    end

    if fprototype === :mmed
        signal = _reflect(signal)
        s_filtered = zeros(length(signal))
        window === nothing && (window = ones(2 * order + 1))
        for idx in (1 + order):(length(signal) - order)
            if t > 0
                if signal[idx] > t * std(signal) + median(signal)
                    s_filtered[idx] = median(signal[(idx - order):(idx + order)] .* window)
                end
            else
                s_filtered[idx] = median(signal[(idx - order):(idx + order)] .* window)
            end
        end
        s_filtered = _chop(s_filtered)

        return s_filtered
    end

    if fprototype === :poly
        t = collect(0:1/fs:(length(signal) - 1) / fs)        
        p = Polynomials.fit(t, signal, order)
        s_filtered = zeros(length(signal))
        for idx in 1:length(signal)
            s_filtered[idx] = p(t[idx])
        end

        return s_filtered
    end

    if fprototype === :conv
        s_filtered = s_tconv(signal, window)

        return s_filtered
    end

    if ftype === :lp
        length(cutoff) != 1 && throw(ArgumentError("For :lp filter one frequency must be given."))
        responsetype = Lowpass(cutoff; fs=fs)
    elseif ftype === :hp
        length(cutoff) != 1 && throw(ArgumentError("For :hp filter one frequency must be given."))
        responsetype = Highpass(cutoff; fs=fs)
    elseif ftype === :bp
        length(cutoff) != 2 && throw(ArgumentError("For :bp filter two frequencies must be given."))
        responsetype = Bandpass(cutoff[1], cutoff[2]; fs=fs)
    elseif ftype === :bs
        length(cutoff) != 2 && throw(ArgumentError("For :bs filter two frequencies must be given."))
        responsetype = Bandstop(cutoff[1], cutoff[2]; fs=fs)
    end

    fprototype === :butterworth && (prototype = Butterworth(order))
    if fprototype === :fir
        prototype = FIRWindow(window)
    end
    if fprototype === :chebyshev1
        (rs < 0 || rs > fs / 2) && throw(ArgumentError("For :chebyshev1 filter rs must be > 0 and ≤ $(fs / 2)."))
        prototype = Chebyshev1(order, rs)
    end
    if fprototype === :chebyshev2
        (rp < 0 || rp > fs / 2) && throw(ArgumentError("For :chebyshev2 filter rp must be > 0 and ≤ $(fs / 2)."))
        prototype = Chebyshev2(order, rp)
    end
    if fprototype === :elliptic
        (rs < 0 || rs > fs / 2) && throw(ArgumentError("For :elliptic filter rs must be > 0 and ≤ $(fs / 2)."))
        (rp < 0 || rp > fs / 2) && throw(ArgumentError("For :elliptic filter rp must be > 0 and ≤ $(fs / 2)."))
        prototype = Elliptic(order, rp, rs)
    end

    if fprototype === :iirnotch
        flt = iirnotch(cutoff, bw, fs=fs)
    elseif fprototype === :remez
        ftype === :lp && (window = [(0, cutoff - bw) => 1, (cutoff + bw, fs / 2) => 0])
        ftype === :hp && (window = [(0, cutoff - bw) => 0, (cutoff + bw, fs / 2) => 1])
        ftype === :bp && (window = [(0, cutoff[1] - bw / 2) => 0, (cutoff[1] + bw / 2, cutoff[2] - bw / 2) => 1, (cutoff[2] + bw / 2, fs / 2) => 0])
        ftype === :bs && (window = [(0, cutoff[1] - bw / 2) => 1, (cutoff[1] + bw / 2, cutoff[2] - bw / 2) => 0, (cutoff[2] + bw / 2, fs / 2) => 1])
        flt = remez(order, window, Hz=fs)
    else
        flt = digitalfilter(responsetype, prototype)
    end

    if fprototype !== :mavg && fprototype !== :mmed && fprototype !== :conv
        dir === :twopass && (s_filtered = filtfilt(flt, signal))
        dir === :onepass && (s_filtered = filt(flt, signal))
        dir === :onepass_reverse && (s_filtered = filt(flt, reverse(signal)))
    end

    return s_filtered
end

"""
    s_psd(signal; fs, norm=false)

Calculate power spectrum density of the `signal`.

# Arguments
- `signal::AbstractArray`
- `fs::Int64`: sampling rate
- `norm::Bool`: normalize do dB
- `mt::Bool=false`: if true use multi-tapered periodogram

# Returns

Named tuple containing:
- `psd_pow::Vector{Float64}`
- `psd_frq::Vector{Float64}`
"""
function s_psd(signal::AbstractArray; fs::Int64, norm::Bool=false, mt::Bool=false)

    fs < 1 && throw(ArgumentError("fs must be ≥ 1."))
    
    mt == false && (psd = welch_pgram(signal, 4*fs, fs=fs))
    mt == true && (psd = mt_pgram(signal, fs=fs))
    psd_pow = power(psd)
    psd_frq = freq(psd)
    norm == true && (psd_pow = pow2db.(psd_pow))

    return (psd_pow=psd_pow, psd_frq=Vector(psd_frq))
end

"""
    s_psd(signal; fs, norm=false)

Calculate power spectrum density of the `signal`.

# Arguments
- `signal::Matrix{Float64}`
- `fs::Int64`: sampling rate
- `norm::Bool`: normalize do dB
- `mt::Bool=false`: if true use multi-tapered periodogram

# Returns

named tuple containing:
- `psd_pow::Matrix{Float64}`
- `psd_frq::Matrix{Float64}`
"""
function s_psd(signal::Matrix{Float64}; fs::Int64, norm::Bool=false, mt::Bool=false)

    fs < 1 && throw(ArgumentError("fs must be ≥ 1."))

    channel_n = size(signal, 1)
    psd_tmp, frq_tmp = s_psd(signal[1, :], fs=fs, norm=norm, mt=mt)
    psd_pow = zeros(channel_n, length(psd_tmp))
    psd_frq = zeros(channel_n, length(frq_tmp))

    @inbounds @simd for channel_idx in 1:channel_n
        s = @view signal[channel_idx, :]
        psd_pow[channel_idx, :], psd_frq[channel_idx, :] = s_psd(s, fs=fs, norm=norm, mt=mt)
    end
    
    return (psd_pow=psd_pow, psd_frq=psd_frq)
end

"""
    s_psd(signal; fs, norm=false)

Calculate power spectrum density of the `signal`.

# Arguments
- `signal::Array{Float64, 3}`
- `fs::Int64`: sampling rate
- `norm::Bool`: normalize do dB
- `mt::Bool=false`: if true use multi-tapered periodogram

# Returns

Named tuple containing:
- `psd_pow::Array{Float64, 3}`
- `psd_frq::Array{Float64, 3}`
"""
function s_psd(signal::Array{Float64, 3}; fs::Int64, norm::Bool=false, mt::Bool=false)

    fs < 1 && throw(ArgumentError("fs must be ≥ 1."))

    channel_n = size(signal, 1)
    epoch_n = size(signal, 3)
    psd_tmp, frq_tmp = s_psd(signal[1, :, 1], fs=fs, norm=norm, mt=mt)
    psd_pow = zeros(channel_n, length(psd_tmp), epoch_n)
    psd_frq = zeros(channel_n, length(frq_tmp), epoch_n)

    @inbounds @simd for epoch_idx in 1:epoch_n
        Threads.@threads for channel_idx in 1:channel_n
            s = @view signal[channel_idx, :, epoch_idx]
            psd_pow[channel_idx, :, epoch_idx], psd_frq[channel_idx, :, epoch_idx] = s_psd(s, fs=fs, norm=norm, mt=mt)
        end
    end
    
    return (psd_pow=psd_pow, psd_frq=psd_frq)
end

"""
    s_stationarity_hilbert(signal::Vector{Float64})

Calculate phase stationarity using Hilbert transformation.

# Arguments

- `signal::AbstractArray`

# Returns

- `phase_stationarity::Vector{Float64}`
"""
function s_stationarity_hilbert(signal::AbstractArray)
    
    phase_stationarity = diff(DSP.unwrap(angle.(hilbert(signal))))
    
    return phase_stationarity
end

"""
    s_stationarity_mean(signal)

Calculate mean stationarity.

# Arguments

- `signal::AbstractArray`
- `window::Int64`: time window in samples

# Returns

- `mean_stationarity::Vector{Float64}`
"""
function s_stationarity_mean(signal::AbstractArray; window::Int64)

    signal = signal[1:(window * floor(Int64, length(signal) / window))]
    signal = reshape(signal, Int(length(signal) / window), window)
    mean_stationarity = mean(signal, dims=1)

    return mean_stationarity
end

"""
    s_stationarity_var(signal)

Calculate variance stationarity.

# Arguments

- `signal::AbstractArray`
- `window::Int64`: time window in samples

# Returns

- `var_stationarity::Vector{Float64}`
"""
function s_stationarity_var(signal::AbstractArray; window::Int64)

    signal = signal[1:(window * floor(Int64, length(signal) / window))]
    signal = reshape(signal, Int(length(signal) / window), window)
    var_stationarity = var(signal, dims=1)

    return var_stationarity
end

"""
    s_trim(signal; len::Int64)

Remove `len` samples from the beginning (`from` = :start, default) or end (`from` = :end) of the `signal`.

# Arguments

- `signal::AbstractArray`
- `len::Int64`: trimming length in samples
- `offset::Int64`: offset from which trimming starts, only works for `from` = :start
- `from::Symbol[:start, :end]

# Returns

- `s_trimmed::Vector{Float64}`
"""
function s_trim(signal::AbstractArray; len::Int64, offset::Int64=1, from::Symbol=:start)

    from in [:start, :end] || throw(ArgumentError("from must be :start or :end."))
    len < 1 && throw(ArgumentError("len must be ≥ 1."))
    len >= length(signal) && throw(ArgumentError("len must be < $(length(signal))."))
    offset < 1 && throw(ArgumentError("offset must be ≥ 1."))
    offset >= length(signal) - 1 && throw(ArgumentError("offset must be < $(length(signal))."))
    (from ===:start && 1 + offset + len > length(signal)) && throw(ArgumentError("offset + len must be < $(length(signal))."))
    
    offset == 1 && (from === :start && (s_trimmed = signal[(offset + len):end]))
    offset > 1 && (from === :start && (s_trimmed = vcat(signal[1:offset], signal[(1 + offset + len):end])))
    from === :end && (s_trimmed = signal[1:(end - len)])
    
    return s_trimmed
end

"""
    s2_mi(signal1::AbstractArray, signal2::AbstractArray)

Calculate mutual information between `signal1` and `signal2`.

# Arguments

- `signal1::AbstractArray`
- `signal2::AbstractArray`

# Returns

- `mi::Float64`
"""
function s2_mi(signal1::AbstractArray, signal2::AbstractArray)

    mi = get_mutual_information(signal1, signal2)
    
    return mi
end

"""
    s_entropy(signal)

Calculate entropy of `signal`.

# Arguments

- `signal::AbstractArray`

# Returns

- `ent::Float64`
"""
function s_entropy(signal::AbstractArray)

    n = length(signal)
    maxmin_range = maximum(signal) - minimum(signal)
    fd_bins = ceil(Int64, maxmin_range/(2.0 * iqr(signal) * n^(-1/3))) # Freedman-Diaconis

    # recompute entropy with optimal bins for comparison
    h = StatsKit.fit(Histogram, signal, nbins=fd_bins)
    hdat1 = h.weights ./ sum(h.weights)

    # convert histograms to probability values
    ent = -sum(hdat1 .* log2.(hdat1 .+ eps()))    

    return ent
end

"""
    s_negentropy(signal)

Calculate negentropy of `signal`.

# Arguments

- `signal::AbstractArray`

# Returns

- `ent::Float64`
"""
function s_negentropy(signal::AbstractArray)

    s = s_demean(signal)
    ne = 0.5 * log(2 * pi * exp(1) * var(s)) - s_entropy(s)

    return ne
end

"""
    s_average(signal)

Average all channels of `signal`.

# Arguments

- `signal::Array{Float64, 3}`

# Returns

- `s_averaged::Array{Float64, 3}`
"""
function s_average(signal::Array{Float64, 3})

    return mean(signal, dims=1)
end

"""
    s2_average(signal1, signal2)

Averages `signal1` and `signal2`.

# Arguments

- `signal1::AbstractArray`
- `signal2::AbstractArray`

# Returns

- `s_averaged::Vector{Float64}`
"""
function s2_average(signal1::AbstractArray, signal2::AbstractArray)

    return mean(hcat(signal1, signal2), dims=2)
end

"""
    s2_tcoherence(signal1, signal2)

Calculate coherence (mean over time) between `signal1` and `signal2`.

# Arguments

- `signal1::AbstractArray`
- `signal2::AbstractArray`

# Returns

Named tuple containing:
- `c::Vector{Float64}`: coherence
- `ic::Vector{Float64}`: imaginary part of coherence
"""
function s2_tcoherence(signal1::AbstractArray, signal2::AbstractArray)

    length(signal1) == length(signal2) || throw(ArgumentError("Both signals must have the same length."))

    signal1 = _reflect(signal1)
    signal2 = _reflect(signal2)

    s1_fft = fft(signal1) ./ length(signal1)
    s2_fft = fft(signal2) ./ length(signal2)

    coh = (abs.((s1_fft) .* conj.(s2_fft)).^2) ./ (s1_fft .* s2_fft)
    coh = _chop(coh)

    return (c=real.(coh), ic=imag.(coh))
end

"""
    s_pca(signal, n)

Calculates `n` first PCs for `signal`.

# Arguments

- `signal::Array{Float64, 3}`
- `n::Int64`: number of PCs

# Returns

- `pc::Array{Float64, 3}:`: PC(1)..PC(n) × epoch
- `pc_var::Matrix{Float64}`: variance of PC(1)..PC(n) × epoch
- `pc_m::PCA{Float64}`: PC mean
"""
function s_pca(signal::Array{Float64, 3}; n::Int64)

    n < 0 && throw(ArgumentError("n must be ≥ 1."))
    n > size(signal, 1) && throw(ArgumentError("Number of PCs must be ≤ $(size(signal, 1))."))

    channel_n, _, epoch_n = size(signal)
    pc_m = []

    # check maximum n
    n_tmp = n
    Threads.@threads for epoch_idx in 1:epoch_n
        s = @view signal[:, :, epoch_idx]
        pc_m = MultivariateStats.fit(PCA, s, maxoutdim=n)
        size(pc_m, 2) < n_tmp && (n_tmp = size(pc_m, 2))
    end
    n_tmp < n && @warn "Only $n_tmp PC components were generated."
    n = n_tmp
    
    pc = zeros(n, size(signal, 2), epoch_n)
    pc_var = zeros(n, epoch_n)
    pc_reconstructed = zeros(size(signal))

    Threads.@threads for epoch_idx in 1:epoch_n
        s = @view signal[:, :, epoch_idx]
        # m_cov = s_cov(s)
        # eig_val, eig_vec = eigen(m_cov)
        # eig_val_idx = sortperm(eig_val, rev=true)
        # eig_val = eig_val[eig_val_idx]
        # eig_vec = m_sort(eig_vec, eig_val_idx)
        # eig_val = 100 .* eig_val / sum(eig_val) # convert to %

        pc_m = MultivariateStats.fit(PCA, s, maxoutdim=n)
        v = principalvars(pc_m) ./ var(pc_m) * 100

        for idx in 1:n
            pc_var[idx, epoch_idx] = v[idx]
            # pc[idx, :, epoch_idx] = (eig_vec[:, idx] .* s)[idx, :]
            pc[idx, :, epoch_idx] = MultivariateStats.predict(pc_m, s)[idx, :]
        end
    end

    return pc, pc_var, pc_m
end


"""
    s_pca_reconstruct(signal, pc, pcm)

Reconstructs `signal` using PCA components.

# Arguments

- `signal::Array{Float64, 3}`
- `pc::Array{Float64, 3}:`: IC(1)..IC(n) × epoch
- `pc_m::PCA{Float64}:`: IC(1)..IC(n) × epoch

# Returns

- `s_reconstructed::Array{Float64, 3}`
"""
function s_pca_reconstruct(signal::Array{Float64, 3}; pc::Array{Float64, 3}, pc_m::PCA{Float64})

    s_reconstructed = zeros(size(signal))

    _, _, epoch_n = size(signal)

    @inbounds @simd for epoch_idx in 1:epoch_n
        s_reconstructed[:, :, epoch_idx] = reconstruct(pc_m, pc[:, :, epoch_idx])
    end

    return s_reconstructed
end

"""
    s_fconv(signal; kernel, norm)

Perform convolution in the frequency domain between `signal` and `kernel`.

# Arguments

- `signal::AbstractArray`
- `kernel::Union{Vector{<:Real}, Vector{ComplexF64}}`
- `norm::Bool=false`: normalize kernel

# Returns

- `s_conv::Vector{ComplexF64}`
"""
function s_fconv(signal::AbstractArray; kernel::Union{Vector{<:Real}, Vector{ComplexF64}}, norm::Bool=false)

    n_signal = length(signal)
    n_kernel = length(kernel)
    n_conv = n_signal + n_kernel - 1
    half_kernel = floor(Int64, n_kernel / 2)
    s_fft = fft0(signal, n_conv)
    kernel_fft = fft0(kernel, n_conv)
    norm == true && (kernel_fft ./= cmax(kernel_fft))
    s_conv = ifft(s_fft .* kernel_fft)
    
    # remove in- and out- edges
    if mod(n_kernel, 2) == 0 
        s_conv = s_conv[half_kernel:(end - half_kernel)]
    else
        s_conv = s_conv[(half_kernel + 1):(end - half_kernel)]
    end

    return s_conv
end

"""
    s_ica(signal, n, tol=1.0e-6, iter=100, f=:tanh)

Calculate `n` first ICs for `signal`.

# Arguments

- `signal::Array{Float64, 3}`
- `n::Int64`: number of PCs
- `tol::Float64`: tolerance for ICA
- `iter::Int64`: maximum number of iterations
- `f::Symbol[:tanh, :gaus]`: neg-entropy functor

# Returns

- `ic::Array{Float64, 3}:`: IC(1)..IC(n) × epoch
- `ic_mw::Array{Float64, 3}:`: IC(1)..IC(n) × epoch
"""
function s_ica(signal::Array{Float64, 3}; n::Int64, tol::Float64=1.0e-6, iter::Int64=100, f::Symbol=:tanh)

    f in [:tanh, :gaus] || throw(ArgumentError("f must be :tanh or :gaus."))
    n < 0 && throw(ArgumentError("n must be ≥ 1."))
    n > size(signal, 1) && throw(ArgumentError("Number of ICs must be ≤ $(size(signal, 1))."))
    channel_n, _, epoch_n = size(signal)
    ic = zeros(n, size(signal, 2), epoch_n)
    ic_mw = zeros(channel_n, n, epoch_n)

    @inbounds @simd for epoch_idx in 1:epoch_n
        s = @view signal[:, :, epoch_idx]

        f === :tanh && (M = MultivariateStats.fit(ICA, s, n, tol=tol, maxiter=iter, fun=MultivariateStats.Tanh(1.0)))
        f === :gaus && (M = MultivariateStats.fit(ICA, s, n, tol=tol, maxiter=iter, fun=MultivariateStats.Gaus()))

        n == size(signal, 1) && (mw = inv(M.W)')
        n < size(signal, 1) && (mw = pinv(M.W)')

        for idx in 1:n
            ic[idx, :, epoch_idx] = MultivariateStats.predict(M, s)[idx, :]
        end

        ic_mw[:, :, epoch_idx] = mw
    end

    return ic, ic_mw
end

"""
    s_ica_reconstruct(signal, ic, ic_mw, ic_v)

Reconstructs `signal` using removal of `ic_v` ICA components.

# Arguments

- `signal::Array{Float64, 3}`
- `ic::Array{Float64, 3}:`: IC(1)..IC(n) × epoch
- `ic_mw::Array{Float64, 3}:`: IC(1)..IC(n) × epoch
- `ic_v::Union{Int64, Vector{Int64}, AbstractRange} - list of ICs to remove

# Returns

- `s_reconstructed::Array{Float64, 3}`
"""
function s_ica_reconstruct(signal::Array{Float64, 3}; ic::Array{Float64, 3}, ic_mw::Array{Float64, 3}, ic_v::Union{Int64, Vector{Int64}, AbstractRange})

    typeof(ic_v) <: AbstractRange && (ic_v = collect(ic_v))
    if typeof(ic_v) == Vector{Int64}
        sort!(ic_v)
        for idx in 1:length(ic_v)
            (ic_v[idx] < 1 || ic_v[idx] > size(ic_mw, 2)) && throw(ArgumentError("ic_v must be ≥ 1 and ≤ $(size(ic_mw, 2))"))
        end
    else
        (ic_v < 1 || ic_v > size(ic_mw, 2)) && throw(ArgumentError("ic_v must be ≥ 1 and ≤ $(size(ic_mw, 2))"))
    end
    ic_removal = setdiff(1:size(ic_mw, 2), ic_v)

    s_reconstructed = zeros(size(signal))

    _, _, epoch_n = size(signal)

    @inbounds @simd for epoch_idx in 1:epoch_n
        s_reconstructed[:, :, epoch_idx] = ic_mw[:, ic_removal, epoch_idx] * ic[ic_removal, :, epoch_idx]
    end

    return s_reconstructed
end

"""
    s_spectrogram(signal; fs, norm=true, demean=true)

Calculate spectrogram of `signal`.

# Arguments

- `signal::AbstractArray`
- `fs::Int64`: sampling frequency
- `norm::Bool=true`: normalize powers to dB
- `mt::Bool=false`: if true use multi-tapered spectrogram
- `demean::Bool=true`: demean signal prior to analysis

# Returns

Named tuple containing:
- `s_pow::Matrix{Float64}`: powers
- `s_frq::Vector{Float64}`: frequencies
- `s_t::Vector{Float64}`: time
"""
function s_spectrogram(signal::AbstractArray; fs::Int64, norm::Bool=true, mt::Bool=false, demean::Bool=true)

    fs < 1 && throw(ArgumentError("fs must be ≥ 1 Hz."))

    demean == true && (signal = s_demean(signal))

    nfft = length(signal)
    interval = fs
    overlap = round(Int64, fs * 0.85)

    mt == false && (spec = spectrogram(signal, interval, overlap, nfft=nfft, fs=fs, window=hanning))
    mt == true && (spec = mt_spectrogram(signal, fs=fs))
    s_t = collect(spec.time)
    s_frq = Vector(spec.freq)
    if norm == true
        s_pow = pow2db.(spec.power)
    else
        s_pow = Vector(spec.power)
    end

    return (s_pow=s_pow, s_frq=s_frq, s_t=s_t)
end

"""
    s_detect_epoch_flat(signal, threshold=0.1)

Detect bad `signal` epochs based on: flat channel(s)

# Arguments

- `signal::Array{Float64, 3}`

# Returns

- `bad_epochs_score::Vector{Int64}`: percentage of bad channels per epoch
"""
function s_detect_epoch_flat(signal::Array{Float64, 3})
    
    channel_n, _, epoch_n = size(signal)

    bad_epochs_score = zeros(epoch_n)

    @inbounds @simd for epoch_idx in 1:epoch_n
        Threads.@threads for channel_idx in 1:channel_n
            c_tmp_diff = abs.(diff(signal[channel_idx, :, epoch_idx]))
            # add tolerance around zero μV
            sum(c_tmp_diff) < eps() && (bad_epochs_score[epoch_idx] += 1)
        end
    end

    bad_epochs_score = round.(bad_epochs_score ./ channel_n, digits=1)

    return bad_epochs_score
end

"""
    s_detect_epoch_rmse(signal)

Detect bad `signal` epochs based on: RMSE vs average channel > 95%CI.

# Arguments

- `signal::Array{Float64, 3}`

# Returns

- `bad_epochs_score::Vector{Int64}`: percentage of bad channels per epoch
"""
function s_detect_epoch_rmse(signal::Array{Float64, 3})
    
    channel_n, _, epoch_n = size(signal)

    bad_epochs_score = zeros(epoch_n)

    @inbounds @simd for epoch_idx in 1:epoch_n
        ch_m = vec(median(signal[:, :, epoch_idx], dims=1))
        rmse_ch = zeros(channel_n)
        Threads.@threads for channel_idx in 1:channel_n
            rmse_ch[channel_idx] = s2_rmse(signal[channel_idx, :, epoch_idx], ch_m)
        end
        Threads.@threads for channel_idx in 1:channel_n
            rmse_ch[channel_idx] > HypothesisTests.confint(OneSampleTTest(rmse_ch))[2] && (bad_epochs_score[epoch_idx] += 1)
        end
    end

    bad_epochs_score = round.(bad_epochs_score ./ channel_n, digits=1)

    return bad_epochs_score
end

"""
    detect_epoch_rmsd(signal)

Detect bad `signal` epochs based on: RMSD vs average channel > 95%CI.
# Arguments

- `signal::Array{Float64, 3}`

# Returns

- `bad_epochs_score::Vector{Int64}`: percentage of bad channels per epoch
"""
function s_detect_epoch_rmsd(signal::Array{Float64, 3})
    
    channel_n, _, epoch_n = size(signal)

    bad_epochs_score = zeros(epoch_n)

    @inbounds @simd for epoch_idx in 1:epoch_n
        ch_m = median(signal[:, :, epoch_idx], dims=1)
        rmsd_ch = zeros(channel_n)
        Threads.@threads for channel_idx in 1:channel_n
            rmsd_ch[channel_idx] = Distances.rmsd(signal[channel_idx, :, epoch_idx], ch_m)
        end
        Threads.@threads for channel_idx in 1:channel_n
            rmsd_ch[channel_idx] > HypothesisTests.confint(OneSampleTTest(rmsd_ch))[2] && (bad_epochs_score[epoch_idx] += 1)
        end
    end

    bad_epochs_score = round.(bad_epochs_score ./ channel_n, digits=1)

    return bad_epochs_score
end

"""
    s_detect_epoch_euclid(signal)

Detect bad `signal` epochs based on: Euclidean distance vs median channel > 95% CI.

# Arguments

- `signal::Array{Float64, 3}`

# Returns

- `bad_epochs_score::Vector{Int64}`: percentage of bad channels per epoch
"""
function s_detect_epoch_euclid(signal::Array{Float64, 3})
    
    channel_n, _, epoch_n = size(signal)

    bad_epochs_score = zeros(epoch_n)

    @inbounds @simd for epoch_idx in 1:epoch_n
        ch_m = median(signal[:, :, epoch_idx], dims=1)
        ed_ch = zeros(channel_n)
        Threads.@threads for channel_idx in 1:channel_n
            ed_ch[channel_idx] = euclidean(signal[channel_idx, :, epoch_idx], ch_m)
        end
        Threads.@threads for channel_idx in 1:channel_n
            ed_ch[channel_idx] > HypothesisTests.confint(OneSampleTTest(ed_ch))[2] && (bad_epochs_score[epoch_idx] += 1)
        end
    end

    bad_epochs_score = round.(bad_epochs_score ./ channel_n, digits=1)

    return bad_epochs_score
end

"""
    s_detect_epoch_p2p(signal)

Detect bad `signal` epochs based on: p2p amplitude > upper 95% CI p2p amplitude.

# Arguments

- `signal::Array{Float64, 3}`

# Returns

- `bad_epochs_score::Vector{Int64}`: percentage of bad channels per epoch
"""
function s_detect_epoch_p2p(signal::Array{Float64, 3})
    
    channel_n, _, epoch_n = size(signal)

    bad_epochs_score = zeros(epoch_n)

    @inbounds @simd for epoch_idx in 1:epoch_n
        p2p = zeros(channel_n)
        Threads.@threads for channel_idx in 1:channel_n
            p2p[channel_idx] = maximum(signal[channel_idx, :, epoch_idx]) + abs(minimum(signal[channel_idx, :, epoch_idx]))
        end
        Threads.@threads for channel_idx in 1:channel_n
            p2p[channel_idx] > HypothesisTests.confint(OneSampleTTest(p2p))[2] && (bad_epochs_score[epoch_idx] += 1)
        end
    end

    bad_epochs_score = round.(bad_epochs_score ./ channel_n, digits=1)

    return bad_epochs_score
end

"""
    s_snr(signal)

Calculate SNR of `signal`.

# Arguments

- `signal::AbstractArray`

# Returns

- `snr::Float64`: SNR

# Source

D. J. Schroeder (1999). Astronomical optics (2nd ed.). Academic Press. ISBN 978-0-12-629810-9, p.278
"""
function s_snr(signal::AbstractArray)

    # make signal positive
    signal .+= abs(minimum(signal))
    snr = mean(signal) / std(signal)

    return snr
end

"""
    s_findpeaks(signal; d)

Find peaks in `signal`.

# Arguments

- `signal::AbstractArray`
- `d::Int64=32`: distance between peeks in samples

# Returns

- `p_idx::Vector{Int64}`

"""
function s_findpeaks(signal::AbstractArray; d::Int64=32)
    p_idx, = findpeaks1d(signal, distance=d)
    
    return p_idx
end

"""
    s_wdenoise(signal; wt)

Perform wavelet denoising.

# Arguments

- `signal::AbstractArray`
- `wt::Symbol=:db4`: wavelet type: :db2, :db4, :db8, :db10, :haar, :coif2, :coif4, :coif8

# Returns

- `signal_denoised::Vector{Float64}`
"""
function s_wdenoise(signal::AbstractArray; wt::Symbol=:db4)
    
    wt in [:db2, :db4, :db8, :db10, :haar, :coif2, :coif4, :coif8] || throw(ArgumentError("wt must be :db2, :db4, :db8, :db10, :haar, :coif2, :coif4, :coif8"))

    wt === :db2 && (wt = wavelet(WT.db2))
    wt === :db4 && (wt = wavelet(WT.db4))
    wt === :db8 && (wt = wavelet(WT.db8))
    wt === :db10 && (wt = wavelet(WT.db10))
    wt === :haar && (wt = wavelet(WT.haar))
    wt === :coif2 && (wt = wavelet(WT.coif2))
    wt === :coif4 && (wt = wavelet(WT.coif4))
    wt === :coif8 && (wt = wavelet(WT.coif8))

    signal_denoised = denoise(signal, wt)

    return signal_denoised
end

"""
    effsize(x1, x2)

Calculate Cohen's d and Hedges g effect sizes.

# Arguments

- `x1::Vector{Float64}`
- `x2::Vector{Float64}`

# Returns

Named tuple containing:
- `d::Float64`: Cohen's d
- `g::Float64`: Hedges g
"""
function effsize(x1::Vector{<:Real}, x2::Vector{<:Real})
    d = (mean(x2) - mean(x1)) / sqrt((std(x1)^2 + std(x2)^2) / 2)
    g = (mean(x2) - mean(x1)) / sqrt((((length(x1) - 1) * (std(x1)^2)) + ((length(x2) - 1) * (std(x2)^2))) / (length(x1) + length(x2) - 2))
    return (cohen=d, hedges=g)
end

"""
    s_ispc(signal1, signal2)

Calculate ISPC (Inter-Site-Phase Clustering) between `signal1` and `signal2`.

# Arguments

- `signal1::AbstractArray`
- `signal2::AbstractArray`

# Returns

Named tuple containing:
- `ispc::Float64`: ISPC value
- `ispc_angle::Float64`: ISPC angle
- `signal_diff::Vector{Float64}`: signal difference (signal2 - signal1)
- `phase_diff::Vector{Float64}`: phase difference (signal2 - signal1)
- `s1_phase::Vector{Float64}`: signal 1 phase
- `s2_phase::Vector{Float64}`: signal 2 phase
"""
function s_ispc(signal1::AbstractArray, signal2::AbstractArray)

    length(signal1) == length(signal2) || throw(ArgumentError("Both signals must have the same length."))

    _, _, _, s1_phase = s_hspectrum(signal1)
    _, _, _, s2_phase = s_hspectrum(signal2)

    signal_diff = signal2 - signal1
    phase_diff = s2_phase - s1_phase

    ispc = abs(mean(exp.(1im .* phase_diff)))
    ispc_angle = angle(mean(exp.(1im .* phase_diff)))

    return (ispc=ispc, ispc_angle=ispc_angle, signal_diff=signal_diff, phase_diff=phase_diff, s1_phase=s1_phase, s2_phase=s2_phase)
end

"""
    s_itpc(signal; t)

Calculate ITPC (Inter-Trial-Phase Clustering) over epochs/trials at time `t` of `signal`.

# Arguments

- `signal::AbstractArray`
- `t::Int64`: time point (sample number) at which ITPC is calculated
- `w::Union{Vector{<:Real}, Nothing}`: optional vector of epochs/trials weights for wITPC calculation

# Returns

Named tuple containing:
- `itpc::Float64`: ITPC value
- `itpcz::Float64`: Rayleigh's ITPC Z value
- `itpc_angle::Float64`: ITPC angle
- `itpc_phases::Vector{Float64}`: phases at time `t` averaged across trials/epochs
"""
function s_itpc(signal::AbstractArray; t::Int64, w::Union{Vector{<:Real}, Nothing}=nothing)

    t < 1 && throw(ArgumentError("t must be ≥ 1."))
    size(signal, 1) == 1 || throw(ArgumentError("signals must have 1 channel."))
    t > size(signal, 2) && throw(ArgumentError("t must be ≤ $(size(signal, 2))."))
    epoch_n = size(signal, 3)

    w === nothing && (w = ones(epoch_n))
    # scale w if w contains negative values
    any(i -> i < 0, w) && (w .+= abs(minimum(w)))
    length(w) == epoch_n || throw(ArgumentError("Length of w should be equal to number of epochs ($epoch_n)."))
    
    s_phase = zeros(size(signal, 2), epoch_n)
    @inbounds @simd for epoch_idx in 1:epoch_n
        _, _, _, s_phase[:, epoch_idx] = s_hspectrum(signal[1, :, epoch_idx])
    end
 
    itpc_phases = s_phase[t, :]
    itpc = abs.(mean(exp.(1im .* itpc_phases .* w)))
    itpc_angle = angle.(mean(exp.(1im .* itpc_phases .* w)))
    itpcz = epoch_n * itpc^2

    return (itpc=itpc, itpcz=itpcz, itpc_angle=itpc_angle, itpc_phases=itpc_phases)
end

"""
    s_pli(signal1, signal2)

Calculate PLI (Phase-Lag Index) between `signal1` and `signal2`.

# Arguments

- `signal1::AbstractArray`
- `signal2::AbstractArray`

# Returns

Named tuple containing:
- `pli::Float64`: PLI value
- `signal_diff::Vector{Float64}`: signal difference (signal2 - signal1)
- `phase_diff::Vector{Float64}`: phase difference (signal2 - signal1)
- `s1_phase::Vector{Float64}`: signal 1 phase
- `s2_phase::Vector{Float64}`: signal 2 phase
"""
function s_pli(signal1::AbstractArray, signal2::AbstractArray)

    length(signal1) == length(signal2) || throw(ArgumentError("Both signals must have the same length."))

    _, _, _, s1_phase = s_hspectrum(signal1)
    _, _, _, s2_phase = s_hspectrum(signal2)

    signal_diff = signal2 - signal1
    phase_diff = s2_phase - s1_phase

    pli = abs(mean(sign.(imag.(exp.(1im .* phase_diff)))))

    return (pli=pli, signal_diff=signal_diff, phase_diff=phase_diff, s1_phase=s1_phase, s2_phase=s2_phase)
end

"""
    s_ged(signal1, signal2)

Perform generalized eigendecomposition between `signal1` and `signal2`.

# Arguments

- `signal1::AbstractArray`: signal to be analyzed
- `signal2::AbstractArray`: original signal

# Returns

Named tuple containing:
- `sged::AbstractArray`
- `ress::AbstractArray`
- `ress_normalized::AbstractArray`: RESS normalized to -1..1
"""
function s_ged(signal1::AbstractArray, signal2::AbstractArray)

    size(signal1) == size(signal2) || throw(ArgumentError("signal1 and signal2 must have the same size."))

    channel_n = size(signal1, 1)

    s1cov = cov(signal1')
    s2cov = cov(signal2')
    eig_val, eig_vec = eigen(s1cov, s2cov)
    eig_val_idx = sortperm(eig_val, rev=true)
    eig_val = eig_val[eig_val_idx]
    eig_vec = m_sort(eig_vec, eig_val_idx, dims=2)
    sged = signal2 .* eig_vec[:, 1]
    ress = pinv(eig_vec[:, 1]')
    ress_normalized = ress ./ maximum(abs.(ress))

    return (sged=sged, ress=ress, ress_normalized=ress_normalized)
end

"""
    s_frqinst(signal; fs)

Calculate instantaneous frequency `signal`.

# Arguments

- `signal::AbstractArray`
- `fs::Int64`

# Returns

- `frqinst::Vector{Float64}`
"""
function s_frqinst(signal::AbstractArray; fs::Int64)

    fs < 0 && throw(ArgumentError("fs must be > 0."))

    _, _, _, h_phases = s_hspectrum(signal)
    frqinst = 256 * s_derivative(h_phases) / (2*pi)

    return frqinst
end

"""
    s_hspectrum(signal; pad=0)

Calculate amplitudes, powers and phases of the `signal` using Hilbert transform.

# Arguments

- `signal::AbstractArray`
- `pad::Int64`: pad the `signal` with `pad` zeros

# Returns

Named tuple containing:
- `h::Vector(ComplexF64}`: Hilbert components
- `h_amplitudes::Vector{Float64}`
- `h_powers::Vector{Float64}`
- `h_phases::Vector{Float64}`
"""
function s_hspectrum(signal::AbstractArray; pad::Int64=0)

    pad < 0 && throw(ArgumentError("pad must be ≥ 0."))
    h = hilbert(pad0(signal, pad))

    # amplitudes
    h_amplitudes = @. abs(h)
    # power
    h_powers = h_amplitudes.^2
    # phases
    h_phases = angle.(h)

    return (h=h, h_amplitudes=h_amplitudes, h_powers=h_powers, h_phases=h_phases)
end

"""
    t2f(t)

Convert cycle length in ms `t` to frequency.

# Arguments

- `t::Real`: cycle length in ms

# Returns

- `f::Float64`: frequency in Hz
"""
function t2f(t::Real)

    t < 0 && throw(ArgumentError("t must be > 0."))
    f = round(1000 / t, digits=2)

    return f
end

"""
    f2t(f)

Convert frequency `f` to cycle length in ms.

# Arguments

- `f::Real`: frequency in Hz

# Returns

- `f::Float64`: cycle length in ms
"""
function f2t(f::Real)

    f < 0 && throw(ArgumentError("t must be > 0."))
    f = round(1000 / f, digits=2)
    
    return f
end

"""
    s_wspectrogram(signal; pad, norm, frq_lim, frq_n, frq, fs, ncyc, demean)

Calculate spectrogram of the `signal` using wavelet convolution.

# Arguments

- `signal::AbstractArray`
- `pad::Int64`: pad the `signal` with `pad` zeros
- `norm::Bool=true`: normalize powers to dB
- `frq_lim::Tuple{Real, Real}`: frequency bounds for the spectrogram
- `frq_n::Int64`: number of frequencies
- `frq::Symbol=:log`: linear (:lin) or logarithmic (:log) frequencies
- `fs::Int64`: sampling rate
- `ncyc::Int64=6`: number of cycles for Morlet wavelet
- `demean::Bool=true`: demean signal prior to analysis

# Returns

Named tuple containing:
- `w_conv::Matrix(ComplexF64}`: convoluted signal
- `w_powers::Matrix{Float64}`
- `w_phases::Matrix{Float64}`
- `frq_list::Vector{Float64}`
"""
function s_wspectrogram(signal::AbstractArray; pad::Int64=0, norm::Bool=true, frq_lim::Tuple{Real, Real}, frq_n::Int64, frq::Symbol=:lin, fs::Int64, ncyc::Int64=6, demean::Bool=true)

    fs <= 0 && throw(ArgumentError("fs must be > 0."))
    pad < 0 && throw(ArgumentError("pad must be ≥ 0."))
    frq in [:log, :lin] || throw(ArgumentError("frq must be :log or :lin."))
    frq_lim = tuple_order(frq_lim)
    frq_lim[1] < 0 && throw(ArgumentError("Lower frequency bound must be ≥ 0."))
    frq_lim[2] > fs ÷ 2 && throw(ArgumentError("Upper frequency bound must be ≤ $(fs ÷ 2)."))
    frq_n < 2 && throw(ArgumentError("frq_n frequency bound must be ≥ 2."))
    frq_lim[1] == 0 && (frq_lim = (0.1, frq_lim[2]))
    if frq === :log
        frq_lim = (frq_lim[1], frq_lim[2])
        frq_list = round.(logspace(log10(frq_lim[1]), log10(frq_lim[2]), frq_n), digits=1)
    else
        frq_list = linspace(frq_lim[1], frq_lim[2], frq_n)
    end

    demean == true && (signal = s_demean(signal))
    pad > 0 && (signal = pad0(signal, pad))
    w_conv = zeros(ComplexF64, length(frq_list), length(signal))
    w_powers = zeros(length(frq_list), length(signal))
    w_phases = zeros(length(frq_list), length(signal))
    @inbounds @simd for frq_idx in 1:frq_n
        kernel = generate_morlet(fs, frq_list[frq_idx], 1, ncyc=ncyc, complex=true)
        w_conv[frq_idx, :] = s_fconv(signal, kernel=kernel, norm=true)
        w_powers[frq_idx, :] = @. abs(w_conv[frq_idx, :])^2
        w_phases[frq_idx, :] = @. angle(w_conv[frq_idx, :])
    end
    norm == true && (w_powers = pow2db.(w_powers))

    return (w_conv=w_conv, w_powers=w_powers, w_phases=w_phases, frq_list=frq_list)
end

"""
   s_fftdenoise(signal::AbstractArray; pad::Int64=0, threshold::Int64=100) 

Perform FFT denoising.

# Arguments

- `signal::AbstractArray`
- `pad::Int64=0`: pad the `signal` with `pad` zeros
- `threshold::Int64=100`: PSD threshold for keeping frequency components

# Returns

- `signal_denoised::Vector{Float64}`
"""
function s_fftdenoise(signal::AbstractArray; pad::Int64=0, threshold::Int64=100)

    signal_fft = fft0(signal, pad)
    signal_psd = real.(signal_fft .* conj.(signal_fft)) / length(signal)
    # signal_psd = abs2.(signal_fft) / length(signal)

    # zero frequencies
    signal_idx = signal_psd .> threshold
    signal_psd .*= signal_idx
    signal_fft .*= signal_idx
    signal_denoised = real.(ifft(signal_fft))

    return signal_denoised
end

"""
    s_gfilter(signal, fs, f, gw)

Filter `signal` using Gaussian in the frequency domain.

# Arguments

- `signal::AbstractArray`
- `fs::Int64`: sampling rate
- `f::Real`: filter frequency
- `gw::Real=5`: Gaussian width in Hz

# Returns

Named tuple containing:
- `s_f::Vector{Float64}`
"""
function s_gfilter(signal::Vector{Float64}; fs::Int64, f::Real, gw::Real=5)

    # add reflected signals to reduce edge artifacts
    s_r = _reflect(signal)
    
    # create Gaussian in frequency domain
    gf = linspace(0, fs, length(s_r))
    gs = (gw * (2 * pi - 1)) / (4 * pi)     # normalized width
    gf .-= f                                # shifted frequencies
    # g = @. exp(-0.5 * (gf / gs)^2)          # Gaussian
    g = @. exp((-gf^2 ) / 2 * gs^2)         # Gaussian
    g ./= abs(maximum(g))                   # gain-normalized

    # filter
    s_f = 2 .* real.(ifft(fft(s_r).*g))
    
    # remove reflected signals
    s_f = _chop(s_f)

    return s_f
end

"""
    s_ghspectrogram(signal; pad, norm, frq_lim, frq_n, frq, fs, gw, demean)

Calculate spectrogram of the `signal` using Gaussian and Hilbert transform.

# Arguments

- `signal::AbstractArray`
- `fs::Int64`: sampling rate
- `norm::Bool=true`: normalize powers to dB
- `frq_lim::Tuple{Real, Real}`: frequency bounds for the spectrogram
- `frq_n::Int64`: number of frequencies
- `frq::Symbol=:log`: linear (:lin) or logarithmic (:log) frequencies
- `gw::Real=5`: Gaussian width in Hz
- `demean::Bool`=true: demean signal prior to analysis

# Returns

Named tuple containing:
- `h_powers::Matrix{Float64}`
- `frq_list::Vector{Float64}`
"""
function s_ghspectrogram(signal::AbstractArray; fs::Int64, norm::Bool=true, frq_lim::Tuple{Real, Real}, frq_n::Int64, frq::Symbol=:lin, gw::Real=5, demean::Bool=true)

    fs <= 0 && throw(ArgumentError("fs must be > 0."))
    frq in [:log, :lin] || throw(ArgumentError("frq must be :log or :lin."))
    frq_lim = tuple_order(frq_lim)
    frq_lim[1] < 0 && throw(ArgumentError("Lower frequency bound must be ≥ 0."))
    frq_lim[2] > fs ÷ 2 && throw(ArgumentError("Upper frequency bound must be ≤ $(fs ÷ 2)."))
    frq_n < 2 && throw(ArgumentError("frq_n frequency bound must be ≥ 2."))
    frq_lim[1] == 0 && (frq_lim = (0.1, frq_lim[2]))
    if frq === :log
        frq_lim = (frq_lim[1], frq_lim[2])
        frq_list = round.(logspace(log10(frq_lim[1]), log10(frq_lim[2]), frq_n), digits=1)
    else
        frq_list = linspace(frq_lim[1], frq_lim[2], frq_n)
    end

    demean == true && (signal = s_demean(signal))
    h_powers = zeros(length(frq_list), length(signal))
    h_phases = zeros(length(frq_list), length(signal))
    @inbounds @simd for frq_idx in 1:length(frq_list)
        s = s_gfilter(signal, fs=fs, f=frq_list[frq_idx], gw=gw)
        h_powers[frq_idx, :] = abs.(hilbert(s)).^2
        h_phases[frq_idx, :] = angle.(hilbert(s))
    end
    norm == true && (h_powers = pow2db.(h_powers))

    return (h_powers=h_powers, frq_list=frq_list)
end

"""
    s_tkeo(signal)

Calculate Teager-Kaiser energy-tracking operator: y(t) = x(t)^2 - x(t-1)x(t+1)

# Arguments

- `signal::AbstractArray`

# Returns

- `s_new::Vector{Float64}`
"""
function s_tkeo(signal::AbstractArray)
    tkeo = zeros(length(signal))
    tkeo[1] = signal[1]
    tkeo[end] = signal[end]
    for idx in 2:(length(signal) - 1)
        tkeo[idx] = signal[idx]^2 - (signal[idx - 1] * signal[idx + 1])
    end

    return tkeo
end

"""
    s_wspectrum(signal; pad, norm, frq_lim, frq_n, frq, fs, ncyc)

Calculate power spectrum of the `signal` using wavelet convolution.

# Arguments

- `signal::AbstractArray`
- `pad::Int64`: pad the `signal` with `pad` zeros
- `norm::Bool=true`: normalize powers to dB
- `frq_lim::Tuple{Real, Real}`: frequency bounds for the spectrogram
- `frq_n::Int64`: number of frequencies
- `frq::Symbol=:log`: linear (:lin) or logarithmic (:log) frequencies
- `fs::Int64`: sampling rate
- `ncyc::Int64=6`: number of cycles for Morlet wavelet

# Returns

Named tuple containing:
- `w_powers::Matrix{Float64}`
- `frq_list::Vector{Float64}`
"""
function s_wspectrum(signal::AbstractArray; pad::Int64=0, norm::Bool=true, frq_lim::Tuple{Real, Real}, frq_n::Int64, frq::Symbol=:lin, fs::Int64, ncyc::Int64=6)

    fs <= 0 && throw(ArgumentError("fs must be > 0."))
    pad < 0 && throw(ArgumentError("pad must be ≥ 0."))
    frq in [:log, :lin] || throw(ArgumentError("frq must be :log or :lin."))
    frq_lim = tuple_order(frq_lim)
    frq_lim[1] < 0 && throw(ArgumentError("Lower frequency bound must be ≥ 0."))
    frq_lim[2] > fs ÷ 2 && throw(ArgumentError("Upper frequency bound must be ≤ $(fs ÷ 2)."))
    frq_n < 2 && throw(ArgumentError("frq_n frequency bound must be ≥ 2."))
    frq_lim[1] == 0 && (frq_lim = (0.1, frq_lim[2]))
    if frq === :log
        frq_lim = (frq_lim[1], frq_lim[2])
        frq_list = round.(logspace(log10(frq_lim[1]), log10(frq_lim[2]), frq_n), digits=1)
    else
        frq_list = linspace(frq_lim[1], frq_lim[2], frq_n)
    end

    pad > 0 && (signal = pad0(signal, pad))
    w_powers = zeros(length(frq_list))
    @inbounds @simd for frq_idx in 1:frq_n
        kernel = generate_morlet(fs, frq_list[frq_idx], 1, ncyc=ncyc, complex=true)
        w_conv = s_fconv(signal, kernel=kernel, norm=true)
        w_powers[frq_idx] = mean(@. abs(w_conv)^2)
    end
    norm == true && (w_powers = pow2db.(w_powers))

    return (w_powers=w_powers, frq_list=frq_list)
end

"""
<<<<<<< HEAD
    s_fcoherence(signal; fs)

Calculate coherence (mean over all frequencies) between channels of `signal`.

# Arguments

- `signal::AbstractArray`
- `fs::Int64`

# Returns

- `c::Array{Float64, 3}`: coherence
- `f::Vector{Float64}`: frequencies
"""
function s_fcoherence(signal::AbstractArray; fs::Int64)

    fs < 0 && throw(ArgumentError("fs must be > 0."))
    c = mt_coherence(signal, fs=fs)

    return (c=c.coherence, f=Vector(c.freq))
end

"""
    s_fcoherence(signal1; fs)

Calculate coherence (mean over all frequencies) between channels of `signal`.

# Arguments

- `signal1::Vector{Float64}`
- `signal2::Vector{Float64}`
- `fs::Int64`

# Returns

- `c::Array{Float64, 3}`: coherence
- `f::Vector{Float64}`: frequencies
"""
function s2_fcoherence(signal1::Vector{Float64}, signal2::Vector{Float64}; fs::Int64)

    length(signal1) == length(signal2) || throw(ArgumentError("Both signals must have the same length."))
    fs < 0 && throw(ArgumentError("fs must be > 0."))

    signal = hcat(signal1, signal2)'
    c = mt_coherence(signal, fs=fs)

    return (c=c.coherence[1, 2, :], f=Vector(c.freq))
end

function s_cmp()
edf = eeg_import_edf("test/eeg-test-edf.edf");
e10 = eeg_epochs(edf, epoch_len=5*256);
eeg_keep_channel!(e10, channel=1:10)
eeg_filter!(e10, fprototype=:iirnotch, cutoff=50, bw=2)
e1=eeg_filter(e10, fprototype=:butterworth, ftype=:bp, cutoff=(10, 20), order=8)
s,f,t = eeg_spectrogram(e1);
spec1 = s[:, :, 1, :]
e2=e10
s,f,t = eeg_spectrogram(e2);
spec2 = s[:, :, 1, :]

spec_diff = dropdims(mean(spec2, dims=3) .- mean(spec1, dims=3), dims=3)
x = 1:size(spec_diff, 2)
y = 1:size(spec_diff, 1)
t = t[:, 1]
f = f[:, 1]

pval = 0.001
zval = abs(norminvcdf(pval))
perm_n = 1000
spec_all = cat(spec1, spec2, dims=3)
perm_maps = zeros(size(spec1, 1), size(spec1, 2), perm_n)
epoch_n = size(spec_all, 3)
@inbounds @simd for perm_idx in 1:perm_n
    rand_idx = sample(1:epoch_n, epoch_n, replace=false)
    rand_spec = spec_all[:, :, rand_idx]
    s2 = @view rand_spec[:, :, (epoch_n ÷ 2 + 1):end]
    s1 = @view rand_spec[:, :, 1:(epoch_n ÷ 2)]
    perm_maps[:, :, perm_idx] = dropdims(mean(s2, dims=3) .- mean(s1, dims=3), dims=3)
end
mean_h0 = dropdims(mean(perm_maps, dims=3), dims=3)
std_h0 = dropdims(std(perm_maps, dims=3), dims=3)

# threshold real data
zmap = @. (spec_diff - mean_h0) / std_h0

# threshold at p-value
zmap_b = deepcopy(zmap)
@. zmap_b[abs(zmap) < zval] = 0
@. zmap_b[zmap_b != 0] = 1
zmap_b = Bool.(zmap_b)
zmap_b = map(x -> !x, zmap_b)

zmap_c = spec_diff
zmap_c[zmap_b .== 1] .= 0
p1 = heatmap(x, y, dropdims(mean(spec1, dims=3), dims=3), seriescolor=:darktest)
p2 = heatmap(x, y, dropdims(mean(spec2, dims=3), dims=3), seriescolor=:darktest)

heatmap(x, y, spec_diff, seriescolor=:darktest, colorbar=false)
heatmap!(x, y, zmap_b, opacity=0.5, seriescolor=[:white, :black])

plot(p1, p2, p3, cbar=false, layout=(1,3))
plot(p1)
p1=rand(100,100)
zmap_b=ones(100,100)
zmap_b[10:40, 30:60].=0
heatmap(p1, seriescolor=:darktest)
heatmap!(zmap_b, opacity=0.5, seriescolor=:grays)
contour(zmap_b, lc=:black)
=======
    s_cmp(s1, s2; p, perm_n)

Compare two 3-dimensional arrays `s1` and `s2` (e.g. two spectrograms), using permutation based statistic.

# Arguments

- `s1::Array{Float64, 3}`: first array
- `s2::Array{Float64, 3}`: second array
- `p::Float64=0.05`: p-value
- `perm_n::Int64=1000`: number of permutations

# Returns

Named tuple containing:
- `zmap::Array{Float64, 3}`: array of Z-values
- `zmap_b::Array{Float64, 3}`: binarized mask of statistically significant positions
"""
function s_cmp(s1::Array{Float64, 3}, s2::Array{Float64, 3}; p::Float64=0.05, perm_n::Int64=1000)
    size(s1) == size(s2) || throw(ArgumentError("Both arrays must have the same size"))

    spec_diff = dropdims(mean(s2, dims=3) .- mean(s1, dims=3), dims=3)
    zval = abs(norminvcdf(p))
    perm_n = 1000
    spec_all = cat(s1, s2, dims=3)
    perm_maps = zeros(size(s1, 1), size(s1, 2), perm_n)
    epoch_n = size(spec_all, 3)
    @inbounds @simd for perm_idx in 1:perm_n
        rand_idx = sample(1:epoch_n, epoch_n, replace=false)
        rand_spec = spec_all[:, :, rand_idx]
        s2 = @view rand_spec[:, :, (epoch_n ÷ 2 + 1):end]
        s1 = @view rand_spec[:, :, 1:(epoch_n ÷ 2)]
        perm_maps[:, :, perm_idx] = dropdims(mean(s2, dims=3) .- mean(s1, dims=3), dims=3)
    end
    mean_h0 = dropdims(mean(perm_maps, dims=3), dims=3)
    std_h0 = dropdims(std(perm_maps, dims=3), dims=3)

    # threshold real data
    zmap = @. (spec_diff - mean_h0) / std_h0
    heatmap(zmap, seriescolor=:grays)
    # threshold at p-value
    zmap_b = deepcopy(zmap)
    @. zmap_b[abs(zmap) < zval] = 0
    @. zmap_b[zmap_b != 0] = 1
    zmap_b = Bool.(zmap_b)
    zmap_b = map(x -> !x, zmap_b)

    return (zmap=zmap, zmap_b=zmap_b)
>>>>>>> b4a7326a
end<|MERGE_RESOLUTION|>--- conflicted
+++ resolved
@@ -3176,117 +3176,6 @@
 end
 
 """
-<<<<<<< HEAD
-    s_fcoherence(signal; fs)
-
-Calculate coherence (mean over all frequencies) between channels of `signal`.
-
-# Arguments
-
-- `signal::AbstractArray`
-- `fs::Int64`
-
-# Returns
-
-- `c::Array{Float64, 3}`: coherence
-- `f::Vector{Float64}`: frequencies
-"""
-function s_fcoherence(signal::AbstractArray; fs::Int64)
-
-    fs < 0 && throw(ArgumentError("fs must be > 0."))
-    c = mt_coherence(signal, fs=fs)
-
-    return (c=c.coherence, f=Vector(c.freq))
-end
-
-"""
-    s_fcoherence(signal1; fs)
-
-Calculate coherence (mean over all frequencies) between channels of `signal`.
-
-# Arguments
-
-- `signal1::Vector{Float64}`
-- `signal2::Vector{Float64}`
-- `fs::Int64`
-
-# Returns
-
-- `c::Array{Float64, 3}`: coherence
-- `f::Vector{Float64}`: frequencies
-"""
-function s2_fcoherence(signal1::Vector{Float64}, signal2::Vector{Float64}; fs::Int64)
-
-    length(signal1) == length(signal2) || throw(ArgumentError("Both signals must have the same length."))
-    fs < 0 && throw(ArgumentError("fs must be > 0."))
-
-    signal = hcat(signal1, signal2)'
-    c = mt_coherence(signal, fs=fs)
-
-    return (c=c.coherence[1, 2, :], f=Vector(c.freq))
-end
-
-function s_cmp()
-edf = eeg_import_edf("test/eeg-test-edf.edf");
-e10 = eeg_epochs(edf, epoch_len=5*256);
-eeg_keep_channel!(e10, channel=1:10)
-eeg_filter!(e10, fprototype=:iirnotch, cutoff=50, bw=2)
-e1=eeg_filter(e10, fprototype=:butterworth, ftype=:bp, cutoff=(10, 20), order=8)
-s,f,t = eeg_spectrogram(e1);
-spec1 = s[:, :, 1, :]
-e2=e10
-s,f,t = eeg_spectrogram(e2);
-spec2 = s[:, :, 1, :]
-
-spec_diff = dropdims(mean(spec2, dims=3) .- mean(spec1, dims=3), dims=3)
-x = 1:size(spec_diff, 2)
-y = 1:size(spec_diff, 1)
-t = t[:, 1]
-f = f[:, 1]
-
-pval = 0.001
-zval = abs(norminvcdf(pval))
-perm_n = 1000
-spec_all = cat(spec1, spec2, dims=3)
-perm_maps = zeros(size(spec1, 1), size(spec1, 2), perm_n)
-epoch_n = size(spec_all, 3)
-@inbounds @simd for perm_idx in 1:perm_n
-    rand_idx = sample(1:epoch_n, epoch_n, replace=false)
-    rand_spec = spec_all[:, :, rand_idx]
-    s2 = @view rand_spec[:, :, (epoch_n ÷ 2 + 1):end]
-    s1 = @view rand_spec[:, :, 1:(epoch_n ÷ 2)]
-    perm_maps[:, :, perm_idx] = dropdims(mean(s2, dims=3) .- mean(s1, dims=3), dims=3)
-end
-mean_h0 = dropdims(mean(perm_maps, dims=3), dims=3)
-std_h0 = dropdims(std(perm_maps, dims=3), dims=3)
-
-# threshold real data
-zmap = @. (spec_diff - mean_h0) / std_h0
-
-# threshold at p-value
-zmap_b = deepcopy(zmap)
-@. zmap_b[abs(zmap) < zval] = 0
-@. zmap_b[zmap_b != 0] = 1
-zmap_b = Bool.(zmap_b)
-zmap_b = map(x -> !x, zmap_b)
-
-zmap_c = spec_diff
-zmap_c[zmap_b .== 1] .= 0
-p1 = heatmap(x, y, dropdims(mean(spec1, dims=3), dims=3), seriescolor=:darktest)
-p2 = heatmap(x, y, dropdims(mean(spec2, dims=3), dims=3), seriescolor=:darktest)
-
-heatmap(x, y, spec_diff, seriescolor=:darktest, colorbar=false)
-heatmap!(x, y, zmap_b, opacity=0.5, seriescolor=[:white, :black])
-
-plot(p1, p2, p3, cbar=false, layout=(1,3))
-plot(p1)
-p1=rand(100,100)
-zmap_b=ones(100,100)
-zmap_b[10:40, 30:60].=0
-heatmap(p1, seriescolor=:darktest)
-heatmap!(zmap_b, opacity=0.5, seriescolor=:grays)
-contour(zmap_b, lc=:black)
-=======
     s_cmp(s1, s2; p, perm_n)
 
 Compare two 3-dimensional arrays `s1` and `s2` (e.g. two spectrograms), using permutation based statistic.
@@ -3334,5 +3223,205 @@
     zmap_b = map(x -> !x, zmap_b)
 
     return (zmap=zmap, zmap_b=zmap_b)
->>>>>>> b4a7326a
-end+end
+
+"""
+    s_fcoherence(signal; fs)
+
+Calculate coherence (mean over all frequencies) between channels of `signal`.
+
+# Arguments
+
+- `signal::AbstractArray`
+- `fs::Int64`
+
+# Returns
+
+- `c::Array{Float64, 3}`: coherence
+- `f::Vector{Float64}`: frequencies
+"""
+function s_fcoherence(signal::AbstractArray; fs::Int64)
+
+    fs < 0 && throw(ArgumentError("fs must be > 0."))
+    c = mt_coherence(signal, fs=fs)
+
+    return (c=c.coherence, f=Vector(c.freq))
+end
+
+"""
+    s_fcoherence(signal1; fs)
+
+Calculate coherence (mean over all frequencies) between channels of `signal`.
+
+# Arguments
+
+- `signal1::Vector{Float64}`
+- `signal2::Vector{Float64}`
+- `fs::Int64`
+
+# Returns
+
+- `c::Array{Float64, 3}`: coherence
+- `f::Vector{Float64}`: frequencies
+"""
+function s2_fcoherence(signal1::Vector{Float64}, signal2::Vector{Float64}; fs::Int64)
+
+    length(signal1) == length(signal2) || throw(ArgumentError("Both signals must have the same length."))
+    fs < 0 && throw(ArgumentError("fs must be > 0."))
+
+    signal = hcat(signal1, signal2)'
+    c = mt_coherence(signal, fs=fs)
+
+    return (c=c.coherence[1, 2, :], f=Vector(c.freq))
+end
+
+"""
+    s_cmp(s1, s2; p, perm_n)
+
+Compare two 3-dimensional arrays `s1` and `s2` (e.g. two spectrograms), using permutation based statistic.
+
+# Arguments
+
+- `s1::Array{Float64, 3}`: first array
+- `s2::Array{Float64, 3}`: second array
+- `p::Float64=0.05`: p-value
+- `perm_n::Int64=1000`: number of permutations
+
+# Returns
+
+Named tuple containing:
+- `zmap::Array{Float64, 3}`: array of Z-values
+- `zmap_b::Array{Float64, 3}`: binarized mask of statistically significant positions
+"""
+function s_cmp(s1::Array{Float64, 3}, s2::Array{Float64, 3}; p::Float64=0.05, perm_n::Int64=1000)
+    size(s1) == size(s2) || throw(ArgumentError("Both arrays must have the same size"))
+
+    spec_diff = dropdims(mean(s2, dims=3) .- mean(s1, dims=3), dims=3)
+    zval = abs(norminvcdf(p))
+    perm_n = 1000
+    spec_all = cat(s1, s2, dims=3)
+    perm_maps = zeros(size(s1, 1), size(s1, 2), perm_n)
+    epoch_n = size(spec_all, 3)
+    @inbounds @simd for perm_idx in 1:perm_n
+        rand_idx = sample(1:epoch_n, epoch_n, replace=false)
+        rand_spec = spec_all[:, :, rand_idx]
+        s2 = @view rand_spec[:, :, (epoch_n ÷ 2 + 1):end]
+        s1 = @view rand_spec[:, :, 1:(epoch_n ÷ 2)]
+        perm_maps[:, :, perm_idx] = dropdims(mean(s2, dims=3) .- mean(s1, dims=3), dims=3)
+    end
+    mean_h0 = dropdims(mean(perm_maps, dims=3), dims=3)
+    std_h0 = dropdims(std(perm_maps, dims=3), dims=3)
+
+    # threshold real data
+    zmap = @. (spec_diff - mean_h0) / std_h0
+    heatmap(zmap, seriescolor=:grays)
+    # threshold at p-value
+    zmap_b = deepcopy(zmap)
+    @. zmap_b[abs(zmap) < zval] = 0
+    @. zmap_b[zmap_b != 0] = 1
+    zmap_b = Bool.(zmap_b)
+    zmap_b = map(x -> !x, zmap_b)
+
+    return (zmap=zmap, zmap_b=zmap_b)
+end
+
+"""
+    s_cmp(s1, s2; p, perm_n)
+
+Compare two 3-dimensional arrays `s1` and `s2` (e.g. two spectrograms), using permutation based statistic.
+
+# Arguments
+
+- `s1::Array{Float64, 3}`: first array
+- `s2::Array{Float64, 3}`: second array
+- `p::Float64=0.05`: p-value
+- `perm_n::Int64=1000`: number of permutations
+
+# Returns
+
+Named tuple containing:
+- `zmap::Array{Float64, 3}`: array of Z-values
+- `zmap_b::Array{Float64, 3}`: binarized mask of statistically significant positions
+"""
+function s_cmp(s1::Array{Float64, 3}, s2::Array{Float64, 3}; p::Float64=0.05, perm_n::Int64=1000)
+    size(s1) == size(s2) || throw(ArgumentError("Both arrays must have the same size"))
+
+    spec_diff = dropdims(mean(s2, dims=3) .- mean(s1, dims=3), dims=3)
+    zval = abs(norminvcdf(p))
+    perm_n = 1000
+    spec_all = cat(s1, s2, dims=3)
+    perm_maps = zeros(size(s1, 1), size(s1, 2), perm_n)
+    epoch_n = size(spec_all, 3)
+    @inbounds @simd for perm_idx in 1:perm_n
+        rand_idx = sample(1:epoch_n, epoch_n, replace=false)
+        rand_spec = spec_all[:, :, rand_idx]
+        s2 = @view rand_spec[:, :, (epoch_n ÷ 2 + 1):end]
+        s1 = @view rand_spec[:, :, 1:(epoch_n ÷ 2)]
+        perm_maps[:, :, perm_idx] = dropdims(mean(s2, dims=3) .- mean(s1, dims=3), dims=3)
+    end
+    mean_h0 = dropdims(mean(perm_maps, dims=3), dims=3)
+    std_h0 = dropdims(std(perm_maps, dims=3), dims=3)
+
+    # threshold real data
+    zmap = @. (spec_diff - mean_h0) / std_h0
+    heatmap(zmap, seriescolor=:grays)
+    # threshold at p-value
+    zmap_b = deepcopy(zmap)
+    @. zmap_b[abs(zmap) < zval] = 0
+    @. zmap_b[zmap_b != 0] = 1
+    zmap_b = Bool.(zmap_b)
+    zmap_b = map(x -> !x, zmap_b)
+
+    return (zmap=zmap, zmap_b=zmap_b)
+end
+
+"""
+    s_cmp(s1, s2; p, perm_n)
+
+Compare two 3-dimensional arrays `s1` and `s2` (e.g. two spectrograms), using permutation based statistic.
+
+# Arguments
+
+- `s1::Array{Float64, 3}`: first array
+- `s2::Array{Float64, 3}`: second array
+- `p::Float64=0.05`: p-value
+- `perm_n::Int64=1000`: number of permutations
+
+# Returns
+
+Named tuple containing:
+- `zmap::Array{Float64, 3}`: array of Z-values
+- `zmap_b::Array{Float64, 3}`: binarized mask of statistically significant positions
+"""
+function s_cmp(s1::Array{Float64, 3}, s2::Array{Float64, 3}; p::Float64=0.05, perm_n::Int64=1000)
+    size(s1) == size(s2) || throw(ArgumentError("Both arrays must have the same size"))
+
+    spec_diff = dropdims(mean(s2, dims=3) .- mean(s1, dims=3), dims=3)
+    zval = abs(norminvcdf(p))
+    perm_n = 1000
+    spec_all = cat(s1, s2, dims=3)
+    perm_maps = zeros(size(s1, 1), size(s1, 2), perm_n)
+    epoch_n = size(spec_all, 3)
+    @inbounds @simd for perm_idx in 1:perm_n
+        rand_idx = sample(1:epoch_n, epoch_n, replace=false)
+        rand_spec = spec_all[:, :, rand_idx]
+        s2 = @view rand_spec[:, :, (epoch_n ÷ 2 + 1):end]
+        s1 = @view rand_spec[:, :, 1:(epoch_n ÷ 2)]
+        perm_maps[:, :, perm_idx] = dropdims(mean(s2, dims=3) .- mean(s1, dims=3), dims=3)
+    end
+    mean_h0 = dropdims(mean(perm_maps, dims=3), dims=3)
+    std_h0 = dropdims(std(perm_maps, dims=3), dims=3)
+
+    # threshold real data
+    zmap = @. (spec_diff - mean_h0) / std_h0
+    heatmap(zmap, seriescolor=:grays)
+    # threshold at p-value
+    zmap_b = deepcopy(zmap)
+    @. zmap_b[abs(zmap) < zval] = 0
+    @. zmap_b[zmap_b != 0] = 1
+    zmap_b = Bool.(zmap_b)
+    zmap_b = map(x -> !x, zmap_b)
+
+    return (zmap=zmap, zmap_b=zmap_b)
+end
+
