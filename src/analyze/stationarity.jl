export stationarity
export stationarity_hilbert
export stationarity_mean
export stationarity_var

"""
    stationarity_hilbert(s)

Calculate phase stationarity using Hilbert transformation.

# Arguments

- `s::AbstractVector`

# Returns

- `stph::Vector{Float64}`
"""
function stationarity_hilbert(s::AbstractVector)

    stph = diff(DSP.unwrap(angle.(hilbert(s))))

    return stph

end

"""
    stationarity_mean(s; window)

Calculate mean stationarity. Signal is split into `window`-long windows and averaged across windows.

# Arguments

- `s::AbstractVector`
- `window::Int64`: time window in samples

# Returns

- `stm::Vector{Float64}`
"""
function stationarity_mean(s::AbstractVector; window::Int64)

    window < 1 && throw(ArgumentError("window must be ≥ 1."))
    window > length(s) && throw(ArgumentError("window must be ≤ $(length(s))."))

    s = s[1:(window * floor(Int64, length(s) / window))]
    s = reshape(s, Int(length(s) / window), window)

    stm = mean(s, dims=1)[:]

    return stm

end

"""
    stationarity_var(signal; window)

Calculate variance stationarity. Signal is split into `window`-long windows and variance is calculated across windows.

# Arguments

- `signal::AbstractVector`
- `window::Int64`: time window in samples

# Returns

- `stv::Vector{Float64}`
"""
function stationarity_var(s::AbstractVector; window::Int64)
    
    window < 1 && throw(ArgumentError("window must be ≥ 1."))
    window > length(s) && throw(ArgumentError("window must be ≤ $(length(s))."))

    s = s[1:(window * floor(Int64, length(s) / window))]
    s = reshape(s, Int(length(s) / window), window)

    stv = var(s, dims=1)[:]

    return stv 

end

"""
    stationarity(obj; ch, window, method)

Calculate stationarity.

# Arguments

- `obj::NeuroAnalyzer.NEURO`
<<<<<<< HEAD
- `channel::Union{Int64, Vector{Int64}, <:AbstractRange}=signal_channels(obj)`: index of channels, default is all signal channels
=======
- `ch::Union{Int64, Vector{Int64}, AbstractRange}=signal_channels(obj)`: index of channels, default is all signal channels
>>>>>>> ce02d4a2
- `window::Int64=10`: time window in samples
- `method::Symbol=:euclid`: stationarity method:
    - `:mean`: mean across `window`-long windows
    - `:var`: variance across `window`-long windows
    - `:cov`: covariance stationarity based on Euclidean distance between covariance matrix of adjacent time windows
    - `:hilbert`: phase stationarity using Hilbert transformation
    - `:adf`: Augmented Dickey–Fuller test; returns ADF-test value and p-value (H0: signal is non-stationary; p-value < alpha means that signal is stationary)

# Returns

- `stationarity::Array{Float64, 3}`
"""
<<<<<<< HEAD
function stationarity(obj::NeuroAnalyzer.NEURO; channel::Union{Int64, Vector{Int64}, <:AbstractRange}=signal_channels(obj), window::Int64=10, method::Symbol=:hilbert)
=======
function stationarity(obj::NeuroAnalyzer.NEURO; ch::Union{Int64, Vector{Int64}, AbstractRange}=signal_channels(obj), window::Int64=10, method::Symbol=:hilbert)
>>>>>>> ce02d4a2

    _check_var(method, [:mean, :var, :cov, :hilbert, :adf], "method")
    window < 1 && throw(ArgumentError("window must be ≥ 1."))
    window > epoch_len(obj) && throw(ArgumentError("window must be ≤ $(epoch_len(obj))."))

    _check_channels(obj, ch)
    ch_n = length(ch)
    ep_n = epoch_n(obj)

    if method === :mean
        s = zeros(ch_n, window, ep_n)
        @inbounds @simd for ep_idx in 1:ep_n
            Threads.@threads for ch_idx in 1:ch_n
                s[ch_idx, :, ep_idx] = @views stationarity_mean(obj.data[ch[ch_idx], :, ep_idx], window=window)
            end
        end
        return s
    end

    if method === :var
        s = zeros(ch_n, window, ep_n)
        @inbounds @simd for ep_idx in 1:ep_n
            Threads.@threads for ch_idx in 1:ch_n
                s[ch_idx, :, ep_idx] = @views stationarity_var(obj.data[ch[ch_idx], :, ep_idx], window=window)
            end
        end
        return s
    end

    if method === :hilbert
        s = zeros(ch_n, epoch_len(obj) - 1, ep_n)
        @inbounds @simd for ep_idx in 1:ep_n
            Threads.@threads for ch_idx in 1:ch_n
                s[ch_idx, :, ep_idx] = @views stationarity_hilbert(obj.data[ch[ch_idx], :, ep_idx])
            end
        end
        return s
    end

    if method === :cov
        # number of time windows per epoch
        window_n = epoch_len(obj)
        cov_mat = zeros(ch_n, ch_n, window_n, ep_n)
        s = zeros(1 + length(2:window:window_n), ep_n)
        ch_n == 1 && throw(ArgumentError("For :cov method, number of channels must be ≥ 2."))

        # create covariance matrices per each window
        @inbounds @simd for ep_idx in 1:ep_n
            Threads.@threads for window_idx = 1:window_n
                cov_mat[:, :, window_idx, ep_idx] = @views covm(obj.data[ch, window_idx, ep_idx], obj.data[ch, window_idx, ep_idx])
            end
        end

        # calculate Euclidean distance between adjacent matrices
        @inbounds @simd for ep_idx in 1:ep_n
            w_idx = 1
            Threads.@threads for window_idx = 2:window:window_n
                s[w_idx, ep_idx] = @views euclidean(cov_mat[:, :, window_idx - 1, ep_idx], cov_mat[:, :, window_idx, ep_idx])
                w_idx += 1
            end
        end
        return s
    end

    if method === :adf
        s = zeros(ch_n, 2, ep_n)

        # initialize progress bar
        progress_bar == true && (pb = Progress(ep_n * ch_n, 1))

        # perform Augmented Dickey–Fuller test
        @inbounds @simd for ep_idx in 1:ep_n
            Threads.@threads for ch_idx = 1:ch_n
                adf = @views ADFTest(obj.data[ch[ch_idx], :, ep_idx], :constant, window)
                a = adf.stat
                p = pvalue(adf)
                p < eps() && (p = 0.0001)
                a = round(a, digits=2)
                p = round(p, digits=4)
                p == 0.0 && (p = 0.0001)
                s[ch_idx, :, ep_idx] = [a, p]

                # update progress bar
                progress_bar == true && next!(pb)
            end
        end
        return s
    end
end<|MERGE_RESOLUTION|>--- conflicted
+++ resolved
@@ -88,11 +88,7 @@
 # Arguments
 
 - `obj::NeuroAnalyzer.NEURO`
-<<<<<<< HEAD
-- `channel::Union{Int64, Vector{Int64}, <:AbstractRange}=signal_channels(obj)`: index of channels, default is all signal channels
-=======
 - `ch::Union{Int64, Vector{Int64}, AbstractRange}=signal_channels(obj)`: index of channels, default is all signal channels
->>>>>>> ce02d4a2
 - `window::Int64=10`: time window in samples
 - `method::Symbol=:euclid`: stationarity method:
     - `:mean`: mean across `window`-long windows
@@ -105,25 +101,18 @@
 
 - `stationarity::Array{Float64, 3}`
 """
-<<<<<<< HEAD
-function stationarity(obj::NeuroAnalyzer.NEURO; channel::Union{Int64, Vector{Int64}, <:AbstractRange}=signal_channels(obj), window::Int64=10, method::Symbol=:hilbert)
-=======
 function stationarity(obj::NeuroAnalyzer.NEURO; ch::Union{Int64, Vector{Int64}, AbstractRange}=signal_channels(obj), window::Int64=10, method::Symbol=:hilbert)
->>>>>>> ce02d4a2
 
     _check_var(method, [:mean, :var, :cov, :hilbert, :adf], "method")
     window < 1 && throw(ArgumentError("window must be ≥ 1."))
     window > epoch_len(obj) && throw(ArgumentError("window must be ≤ $(epoch_len(obj))."))
 
-    _check_channels(obj, ch)
-    ch_n = length(ch)
     ep_n = epoch_n(obj)
 
     if method === :mean
         s = zeros(ch_n, window, ep_n)
         @inbounds @simd for ep_idx in 1:ep_n
             Threads.@threads for ch_idx in 1:ch_n
-                s[ch_idx, :, ep_idx] = @views stationarity_mean(obj.data[ch[ch_idx], :, ep_idx], window=window)
             end
         end
         return s
@@ -133,7 +122,6 @@
         s = zeros(ch_n, window, ep_n)
         @inbounds @simd for ep_idx in 1:ep_n
             Threads.@threads for ch_idx in 1:ch_n
-                s[ch_idx, :, ep_idx] = @views stationarity_var(obj.data[ch[ch_idx], :, ep_idx], window=window)
             end
         end
         return s
@@ -143,7 +131,6 @@
         s = zeros(ch_n, epoch_len(obj) - 1, ep_n)
         @inbounds @simd for ep_idx in 1:ep_n
             Threads.@threads for ch_idx in 1:ch_n
-                s[ch_idx, :, ep_idx] = @views stationarity_hilbert(obj.data[ch[ch_idx], :, ep_idx])
             end
         end
         return s
@@ -159,7 +146,6 @@
         # create covariance matrices per each window
         @inbounds @simd for ep_idx in 1:ep_n
             Threads.@threads for window_idx = 1:window_n
-                cov_mat[:, :, window_idx, ep_idx] = @views covm(obj.data[ch, window_idx, ep_idx], obj.data[ch, window_idx, ep_idx])
             end
         end
 
@@ -183,7 +169,6 @@
         # perform Augmented Dickey–Fuller test
         @inbounds @simd for ep_idx in 1:ep_n
             Threads.@threads for ch_idx = 1:ch_n
-                adf = @views ADFTest(obj.data[ch[ch_idx], :, ep_idx], :constant, window)
                 a = adf.stat
                 p = pvalue(adf)
                 p < eps() && (p = 0.0001)
